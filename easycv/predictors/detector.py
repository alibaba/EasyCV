# Copyright (c) Alibaba, Inc. and its affiliates.
import json
import os
from glob import glob

import cv2
import numpy as np
import torch
from mmcv.ops import RoIPool
from mmcv.parallel import collate, scatter
from torch.hub import load_state_dict_from_url
from torchvision.transforms import Compose

from easycv.core.visualization import imshow_bboxes
from easycv.datasets.registry import PIPELINES
from easycv.datasets.utils import replace_ImageToTensor
from easycv.file import io
from easycv.file.utils import is_url_path, url_path_exists
from easycv.models import build_model
from easycv.utils.checkpoint import load_checkpoint
from easycv.utils.config_tools import mmcv_config_fromfile
from easycv.utils.constant import CACHE_DIR
from easycv.utils.mmlab_utils import dynamic_adapt_for_mmlab
from easycv.utils.registry import build_from_cfg
from .builder import PREDICTORS
from .classifier import TorchClassifier

try:
    from easy_vision.python.inference.predictor import PredictorInterface
except Exception:
    from .interface import PredictorInterface

try:
    from thirdparty.mtcnn import FaceDetector
except Exception:
    from easycv.thirdparty.mtcnn import FaceDetector


@PREDICTORS.register_module()
class TorchYoloXPredictor(PredictorInterface):

    def __init__(self,
                 model_path,
                 max_det=100,
                 score_thresh=0.5,
                 model_config=None):
        """
        init model

        Args:
          model_path: model file path
          max_det: maximum number of detection
          score_thresh:  score_thresh to filter box
          model_config: config string for model to init, in json format
        """
        self.model_path = model_path
        self.max_det = max_det
        self.device = 'cuda' if torch.cuda.is_available() else 'cpu'
        self.use_jit = model_path.endswith('jit') or model_path.endswith(
            'blade')

        self.use_blade = model_path.endswith('blade')

        if self.use_blade:
            import torch_blade

        if model_config:
            model_config = json.loads(model_config)
        else:
            model_config = {}

        self.score_thresh = model_config[
            'score_thresh'] if 'score_thresh' in model_config else score_thresh

        if self.use_jit:
            with io.open(model_path, 'rb') as infile:
                map_location = 'cpu' if self.device == 'cpu' else 'cuda'
                self.model = torch.jit.load(infile, map_location)
<<<<<<< HEAD

            with io.open(model_path + '.config.json', 'r') as infile:
                self.cfg = json.load(infile)
                test_pipeline = self.cfg['test_pipeline']
                self.CLASSES = self.cfg['classes']
                self.end2end = self.cfg['export']['end2end']

            self.traceable = True

        else:
            self.end2end = False
            with io.open(self.model_path, 'rb') as infile:
                checkpoint = torch.load(infile, map_location='cpu')

=======

            with io.open(model_path + '.config.json', 'r') as infile:
                self.cfg = json.load(infile)
                test_pipeline = self.cfg['test_pipeline']
                self.CLASSES = self.cfg['classes']
                self.end2end = self.cfg['export']['end2end']

            self.traceable = True

        else:
            self.end2end = False
            with io.open(self.model_path, 'rb') as infile:
                checkpoint = torch.load(infile, map_location='cpu')

>>>>>>> 425d6c29
            assert 'meta' in checkpoint and 'config' in checkpoint[
                'meta'], 'meta.config is missing from checkpoint'

            config_str = checkpoint['meta']['config']
<<<<<<< HEAD
            config_str = config_str[config_str.find('_base_'):]
=======
>>>>>>> 425d6c29
            # get config
            basename = os.path.basename(self.model_path)
            fname, _ = os.path.splitext(basename)
            self.local_config_file = os.path.join(CACHE_DIR,
<<<<<<< HEAD
                                                  f'{fname}_config.py')
=======
                                                  f'{fname}_config.json')
>>>>>>> 425d6c29
            if not os.path.exists(CACHE_DIR):
                os.makedirs(CACHE_DIR)
            with open(self.local_config_file, 'w') as ofile:
                ofile.write(config_str)

            self.cfg = mmcv_config_fromfile(self.local_config_file)

            # build model
            self.model = build_model(self.cfg.model)
<<<<<<< HEAD
=======

>>>>>>> 425d6c29
            self.traceable = getattr(self.model, 'trace_able', False)

            self.device = 'cuda' if torch.cuda.is_available() else 'cpu'
            map_location = 'cpu' if self.device == 'cpu' else 'cuda'
            self.ckpt = load_checkpoint(
                self.model, self.model_path, map_location=map_location)

            self.model.to(self.device)
            self.model.eval()

            test_pipeline = self.cfg.test_pipeline
            self.CLASSES = self.cfg.CLASSES

        # build pipeline
        pipeline = [build_from_cfg(p, PIPELINES) for p in test_pipeline]
        self.pipeline = Compose(pipeline)

    def post_assign(self, outputs, img_metas):
        detection_boxes = []
        detection_scores = []
        detection_classes = []
        img_metas_list = []

        for i in range(len(outputs)):
            if img_metas:
                img_metas_list.append(img_metas[i])
            if outputs[i].requires_grad == True:
                outputs[i] = outputs[i].detach()
            if outputs[i] is not None:
                bboxes = outputs[i][:, 0:4] if outputs[i] is not None else None
                if img_metas:
                    bboxes /= img_metas[i]['scale_factor'][0]
                detection_boxes.append(bboxes.cpu().numpy())
                detection_scores.append(
                    (outputs[i][:, 4] * outputs[i][:, 5]).cpu().numpy())
                detection_classes.append(outputs[i][:, 6].cpu().numpy().astype(
                    np.int32))
            else:
                detection_boxes.append(None)
                detection_scores.append(None)
                detection_classes.append(None)

        test_outputs = {
            'detection_boxes': detection_boxes,
            'detection_scores': detection_scores,
            'detection_classes': detection_classes,
            'img_metas': img_metas_list
        }
        return test_outputs

    def predict(self, input_data_list, batch_size=-1, to_numpy=True):
        """
    using session run predict a number of samples using batch_size

    Args:
      input_data_list:  a list of numpy array(in rgb order), each array is a sample
        to be predicted
      batch_size: batch_size passed by the caller, you can also ignore this param and
        use a fixed number if you do not want to adjust batch_size in runtime
    Return:
      result: a list of dict, each dict is the prediction result of one sample
        eg, {"output1": value1, "output2": value2}, the value type can be
        python int str float, and numpy array
    """
        output_list = []
        for idx, img in enumerate(input_data_list):
            if type(img) is not np.ndarray:
                img = np.asarray(img)

            ori_img_shape = img.shape[:2]

            if self.end2end:
                # the input should also be as the type of uint8 as mmcv
                img = torch.from_numpy(img).to(self.device)
                det_out = self.model(img)

                detection_scores = det_out['detection_scores']

                if detection_scores is not None:
                    sel_ids = detection_scores > self.score_thresh
                    detection_scores = detection_scores[sel_ids]
                    detection_boxes = det_out['detection_boxes'][sel_ids]
                    detection_classes = det_out['detection_classes'][sel_ids]
                else:
                    detection_boxes = []
                    detection_classes = []

                if to_numpy:
                    detection_scores = detection_scores.detach().numpy()
                    detection_boxes = detection_boxes.detach().numpy()
                    detection_classes = detection_classes.detach().numpy()

            else:
                data_dict = {'img': img}
                data_dict = self.pipeline(data_dict)
                img = data_dict['img']
                img = torch.unsqueeze(img._data, 0).to(self.device)
                data_dict.pop('img')

                if self.traceable:
                    with torch.no_grad():
                        det_out = self.post_assign(
                            self.model(img),
                            img_metas=[data_dict['img_metas']._data])
                else:
                    with torch.no_grad():
                        det_out = self.model(
                            img,
                            mode='test',
                            img_metas=[data_dict['img_metas']._data])

                # det_out = det_out[:self.max_det]
                # scale box to original image scale, this logic has some operation
                # that can not be traced, see
                # https://discuss.pytorch.org/t/windows-libtorch-c-load-cuda-module-with-std-runtime-error-message-shape-4-is-invalid-for-input-if-size-40/63073/4
                # det_out = scale_coords(img.shape[2:], det_out, ori_img_shape, (scale_factor, pad))

                detection_scores = det_out['detection_scores'][0]

                if detection_scores is not None:
                    sel_ids = detection_scores > self.score_thresh
                    detection_scores = detection_scores[sel_ids]
                    detection_boxes = det_out['detection_boxes'][0][sel_ids]
                    detection_classes = det_out['detection_classes'][0][
                        sel_ids]
                else:
                    detection_boxes = None
                    detection_classes = None

            num_boxes = detection_classes.shape[
                0] if detection_classes is not None else 0

            detection_classes_names = [
                self.CLASSES[detection_classes[idx]]
                for idx in range(num_boxes)
            ]

            out = {
                'ori_img_shape': list(ori_img_shape),
                'detection_boxes': detection_boxes,
                'detection_scores': detection_scores,
                'detection_classes': detection_classes,
                'detection_class_names': detection_classes_names,
            }

            output_list.append(out)

        return output_list


@PREDICTORS.register_module()
class TorchViTDetPredictor(PredictorInterface):

    def __init__(self, model_path):

        self.model_path = model_path

        if is_url_path(self.model_path) and url_path_exists(self.model_path):
            checkpoint = load_state_dict_from_url(model_path)
        else:
            assert io.exists(
                self.model_path), f'{self.model_path} does not exists'

            with io.open(self.model_path, 'rb') as infile:
                checkpoint = torch.load(infile, map_location='cpu')

        assert 'meta' in checkpoint and 'config' in checkpoint[
            'meta'], 'meta.config is missing from checkpoint'

        config_str = checkpoint['meta']['config']
        if isinstance(config_str, dict):
            config_str = json.dumps(config_str)

        # get config
        basename = os.path.basename(self.model_path)
        fname, _ = os.path.splitext(basename)
        self.local_config_file = os.path.join(CACHE_DIR,
                                              f'{fname}_config.json')
        if not os.path.exists(CACHE_DIR):
            os.makedirs(CACHE_DIR)
        with open(self.local_config_file, 'w') as ofile:
            ofile.write(config_str)
        self.cfg = mmcv_config_fromfile(self.local_config_file)

        # dynamic adapt mmdet models
        dynamic_adapt_for_mmlab(self.cfg)

        # build model
        self.model = build_model(self.cfg.model)

        self.device = 'cuda' if torch.cuda.is_available() else 'cpu'
        map_location = 'cpu' if self.device == 'cpu' else 'cuda'
        self.ckpt = load_checkpoint(
            self.model, self.model_path, map_location=map_location)

        self.model.to(self.device)
        self.model.eval()

        self.CLASSES = self.cfg.CLASSES

    def predict(self, imgs):
        """Inference image(s) with the detector.
        Args:
            model (nn.Module): The loaded detector.
            imgs (str/ndarray or list[str/ndarray] or tuple[str/ndarray]):
            Either image files or loaded images.
        Returns:
            If imgs is a list or tuple, the same length list type results
            will be returned, otherwise return the detection results directly.
        """

        if isinstance(imgs, (list, tuple)):
            is_batch = True
        else:
            imgs = [imgs]
            is_batch = False

        print(imgs)

        cfg = self.cfg
        device = next(self.model.parameters()).device  # model device

        if isinstance(imgs[0], np.ndarray):
            cfg = cfg.copy()
            # set loading pipeline type
            cfg.data.val.pipeline.insert(0, dict(type='LoadImageFromWebcam'))
        else:
            cfg = cfg.copy()
            # set loading pipeline type
            cfg.data.val.pipeline.insert(
                0,
                dict(
                    type='LoadImageFromFile',
                    file_client_args=dict(
                        backend=('http' if imgs[0].startswith('http'
                                                              ) else 'disk'))))

        cfg.data.val.pipeline = replace_ImageToTensor(cfg.data.val.pipeline)

        transforms = []
        for transform in cfg.data.val.pipeline:
            if 'img_scale' in transform:
                transform['img_scale'] = tuple(transform['img_scale'])
            if isinstance(transform, dict):
                transform = build_from_cfg(transform, PIPELINES)
                transforms.append(transform)
            elif callable(transform):
                transforms.append(transform)
            else:
                raise TypeError('transform must be callable or a dict')
        test_pipeline = Compose(transforms)

        datas = []
        for img in imgs:
            # prepare data
            if isinstance(img, np.ndarray):
                # directly add img
                data = dict(img=img)
            else:
                # add information into dict
                data = dict(img_info=dict(filename=img), img_prefix=None)
            # build the data pipeline
            data = test_pipeline(data)
            datas.append(data)

        data = collate(datas, samples_per_gpu=len(imgs))
        # just get the actual data from DataContainer
        data['img_metas'] = [
            img_metas.data[0] for img_metas in data['img_metas']
        ]
        data['img'] = [img.data[0] for img in data['img']]
        if next(self.model.parameters()).is_cuda:
            # scatter to specified GPU
            data = scatter(data, [device])[0]
        else:
            for m in self.model.modules():
                assert not isinstance(
                    m, RoIPool
                ), 'CPU inference with RoIPool is not supported currently.'

        # forward the model
        with torch.no_grad():
            results = self.model(mode='test', **data)

        return results

    def show_result_pyplot(self,
                           img,
                           results,
                           score_thr=0.3,
                           show=False,
                           out_file=None):
        bboxes = results['detection_boxes'][0]
        scores = results['detection_scores'][0]
        labels = results['detection_classes'][0].tolist()

        # If self.CLASSES is not None, class_id will be converted to self.CLASSES for visualization,
        # otherwise the class_id will be displayed.
        # And don't try to modify the value in results, it may cause some bugs or even precision problems,
        # because `self.evaluate` will also use the results, refer to: https://github.com/alibaba/EasyCV/pull/67

        if self.CLASSES is not None and len(self.CLASSES) > 0:
            for i, classes_id in enumerate(labels):
                if classes_id is None:
                    labels[i] = None
                else:
                    labels[i] = self.CLASSES[int(classes_id)]

        if scores is not None and score_thr > 0:
            inds = scores > score_thr
            bboxes = bboxes[inds]
            labels = np.array(labels)[inds]

        imshow_bboxes(
            img,
            bboxes,
            labels=labels,
            colors='green',
            text_color='white',
            font_size=20,
            thickness=1,
            font_scale=0.5,
            show=show,
            out_file=out_file)


@PREDICTORS.register_module()
class TorchFaceDetector(PredictorInterface):

    def __init__(self, model_path=None, model_config=None):
        """
    init model, add a facedetect and align for img input.

    Args:
      model_path: model file path
      model_config: config string for model to init, in json format
    """

        self.detector = FaceDetector()

    def get_output_type(self):
        """
    in this function user should return a type dict, which indicates
    which type of data should the output of predictor be converted to
    * type json, data will be serialized to json str

    * type image, data will be converted to encode image binary and write to oss file,
      whose name is output_dir/${key}/${input_filename}_${idx}.jpg, where input_filename
      is the base filename extracted from url, key corresponds to the key in the dict of output_type,
      if the type of data indexed by key is a list, idx is the index of element in list, otherwhile ${idx} will be empty

    * type video, data will be converted to encode video binary and write to oss file,

    :: return  {
      'image': 'image',
      'feature': 'json'
    }
    indicating that the image data in the output dict will be save to image
    file and feature in output dict will be converted to json

    """
        return {}

    def batch(self, image_tensor_list):
        return torch.stack(image_tensor_list)

    def predict(self, input_data_list, batch_size=-1, threshold=0.95):
        """
    using session run predict a number of samples using batch_size

    Args:
      input_data_list:  a list of numpy array, each array is a sample to be predicted
      batch_size: batch_size passed by the caller, you can also ignore this param and
        use a fixed number if you do not want to adjust batch_size in runtime
    Return:
      result: a list of dict, each dict is the prediction result of one sample
        eg, {"output1": value1, "output2": value2}, the value type can be
        python int str float, and numpy array
    Raise:
       if detect !=1 face in a img, then do nothing for this image
    """
        num_image = len(input_data_list)
        assert len(
            input_data_list) > 0, 'input images should not be an empty list'

        image_list = input_data_list
        outputs_list = []

        for idx, img in enumerate(image_list):
            if type(img) is not np.ndarray:
                img = np.asarray(img)

            ori_img_shape = img.shape[:2]
            bbox, ld = self.detector.safe_detect(img)
            _scores = np.array([i[-1] for i in bbox])

            boxes = []
            scores = []
            for idx, s in enumerate(_scores):
                if s > threshold:
                    boxes.append(bbox[idx][:-1])
                    scores.append(bbox[idx][-1])
            boxes = np.array(boxes)
            scores = np.array(scores)

            out = {
                'ori_img_shape': list(ori_img_shape),
                'detection_boxes': boxes,
                'detection_scores': scores,
                'detection_classes': [0] * boxes.shape[0],
                'detection_class_names': ['face'] * boxes.shape[0],
            }

            outputs_list.append(out)

        return outputs_list


@PREDICTORS.register_module()
class TorchYoloXClassifierPredictor(PredictorInterface):

    def __init__(self,
                 models_root_dir,
                 max_det=100,
                 cls_score_thresh=0.01,
                 det_model_config=None,
                 cls_model_config=None):
        """
    init model, add a yolox and classification predictor for img input.

    Args:
      models_root_dir: models_root_dir/detection/*.pth and models_root_dir/classification/*.pth
      det_model_config: config string for detection model to init, in json format
      cls_model_config: config string for classification model to init, in json format
    """
        det_model_path = glob(
            '%s/detection/*.pt*' % models_root_dir, recursive=True)
        assert (len(det_model_path) == 1)
        cls_model_path = glob(
            '%s/classification/*.pt*' % models_root_dir, recursive=True)
        assert (len(cls_model_path) == 1)

        self.det_predictor = TorchYoloXPredictor(
            det_model_path[0], max_det=max_det, model_config=det_model_config)
        self.cls_predictor = TorchClassifier(
            cls_model_path[0], model_config=cls_model_config)
        self.cls_score_thresh = cls_score_thresh

    def predict(self, input_data_list, batch_size=-1):
        """
    using session run predict a number of samples using batch_size

    Args:
      input_data_list:  a list of numpy array(in rgb order), each array is a sample
        to be predicted
      batch_size: batch_size passed by the caller, you can also ignore this param and
        use a fixed number if you do not want to adjust batch_size in runtime
    Return:
      result: a list of dict, each dict is the prediction result of one sample
        eg, {"output1": value1, "output2": value2}, the value type can be
        python int str float, and numpy array
    """
        results = self.det_predictor.predict(
            input_data_list, batch_size=batch_size)

        for img_idx, img in enumerate(input_data_list):
            detection_boxes = results[img_idx]['detection_boxes']
            detection_classes = results[img_idx]['detection_classes']
            detection_scores = results[img_idx]['detection_scores']

            crop_img_batch = []
            for idx in range(detection_boxes.shape[0]):
                xyxy = [int(a) for a in detection_boxes[idx]]
                cropImg = img[xyxy[1]:xyxy[3], xyxy[0]:xyxy[2]]
                crop_img_batch.append(cropImg)

            if len(crop_img_batch) > 0:
                cls_output = self.cls_predictor.predict(
                    crop_img_batch, batch_size=32)
            else:
                cls_output = []

            class_name_list = []
            class_id_list = []
            class_score_list = []
            det_bboxes = []
            product_count_dict = {}

            for idx in range(len(cls_output)):
                class_name = cls_output[idx]['class_name'][0]
                class_score = cls_output[idx]['class_probs'][class_name]
                if class_score < self.cls_score_thresh:
                    continue

                if class_name not in product_count_dict:
                    product_count_dict[class_name] = 1
                else:
                    product_count_dict[class_name] += 1
                class_name_list.append(class_name)
                class_id_list.append(int(cls_output[idx]['class'][0]))
                class_score_list.append(class_score)
                det_bboxes.append([float(a) for a in detection_boxes[idx]])

            results[img_idx].update({
                'detection_boxes': np.array(det_bboxes),
                'detection_scores': class_score_list,
                'detection_classes': class_id_list,
                'detection_class_names': class_name_list,
                'product_count': product_count_dict
            })

        return results<|MERGE_RESOLUTION|>--- conflicted
+++ resolved
@@ -76,7 +76,6 @@
             with io.open(model_path, 'rb') as infile:
                 map_location = 'cpu' if self.device == 'cpu' else 'cuda'
                 self.model = torch.jit.load(infile, map_location)
-<<<<<<< HEAD
 
             with io.open(model_path + '.config.json', 'r') as infile:
                 self.cfg = json.load(infile)
@@ -91,39 +90,15 @@
             with io.open(self.model_path, 'rb') as infile:
                 checkpoint = torch.load(infile, map_location='cpu')
 
-=======
-
-            with io.open(model_path + '.config.json', 'r') as infile:
-                self.cfg = json.load(infile)
-                test_pipeline = self.cfg['test_pipeline']
-                self.CLASSES = self.cfg['classes']
-                self.end2end = self.cfg['export']['end2end']
-
-            self.traceable = True
-
-        else:
-            self.end2end = False
-            with io.open(self.model_path, 'rb') as infile:
-                checkpoint = torch.load(infile, map_location='cpu')
-
->>>>>>> 425d6c29
             assert 'meta' in checkpoint and 'config' in checkpoint[
                 'meta'], 'meta.config is missing from checkpoint'
 
             config_str = checkpoint['meta']['config']
-<<<<<<< HEAD
-            config_str = config_str[config_str.find('_base_'):]
-=======
->>>>>>> 425d6c29
             # get config
             basename = os.path.basename(self.model_path)
             fname, _ = os.path.splitext(basename)
             self.local_config_file = os.path.join(CACHE_DIR,
-<<<<<<< HEAD
-                                                  f'{fname}_config.py')
-=======
                                                   f'{fname}_config.json')
->>>>>>> 425d6c29
             if not os.path.exists(CACHE_DIR):
                 os.makedirs(CACHE_DIR)
             with open(self.local_config_file, 'w') as ofile:
@@ -133,10 +108,6 @@
 
             # build model
             self.model = build_model(self.cfg.model)
-<<<<<<< HEAD
-=======
-
->>>>>>> 425d6c29
             self.traceable = getattr(self.model, 'trace_able', False)
 
             self.device = 'cuda' if torch.cuda.is_available() else 'cpu'
