# Copyright (c) Alibaba, Inc. and its affiliates.
import logging
import os

import torch
from mmcv.parallel import is_module_wrapper
from mmcv.runner import load_checkpoint as mmcv_load_checkpoint
from mmcv.runner.checkpoint import get_state_dict, weights_to_cpu
from torch.optim import Optimizer

from easycv.file import io
<<<<<<< HEAD
from easycv.file.utils import is_url_path
=======
from easycv.framework.errors import TypeError
>>>>>>> 5ac63817
from easycv.utils.constant import CACHE_DIR


def load_checkpoint(model,
                    filename,
                    map_location='cpu',
                    strict=False,
                    logger=None):
    """Load checkpoint from a file or URI.

    Args:
        model (Module): Module to load checkpoint.
        filename (str): Accept local filepath, URL, ``torchvision://xxx``,
            ``open-mmlab://xxx``. Please refer to ``docs/model_zoo.md`` for
            details.
        map_location (str): Same as :func:`torch.load`.
        strict (bool): Whether to allow different params for the model and
            checkpoint.
        logger (:mod:`logging.Logger` or None): The logger for error message.

    Returns:
        dict or OrderedDict: The loaded checkpoint.
    """
    if filename.startswith('oss://'):
        _, fname = os.path.split(filename)
        cache_file = os.path.join(CACHE_DIR, fname)
        if not os.path.exists(CACHE_DIR):
            os.makedirs(CACHE_DIR)
        if not os.path.exists(cache_file):
            logging.info(
                f'download checkpoint from {filename} to {cache_file}')
            io.copy(filename, cache_file)
        if torch.distributed.is_available(
        ) and torch.distributed.is_initialized():
            torch.distributed.barrier()
        filename = cache_file
    elif is_url_path(filename):
        from torch.hub import urlparse, download_url_to_file
        parts = urlparse(filename)
        base_name = os.path.basename(parts.path)
        cache_file = os.path.join(CACHE_DIR, base_name)
        if not os.path.exists(CACHE_DIR):
            os.makedirs(CACHE_DIR)
        if not os.path.exists(cache_file):
            logging.info(
                f'download checkpoint from {filename} to {cache_file}')
            download_url_to_file(filename, cache_file)
        if torch.distributed.is_available(
        ) and torch.distributed.is_initialized():
            torch.distributed.barrier()
        filename = cache_file
    return mmcv_load_checkpoint(
        model,
        filename,
        map_location=map_location,
        strict=strict,
        logger=logger)


def save_checkpoint(model, filename, optimizer=None, meta=None):
    """Save checkpoint to file.

    The checkpoint will have 3 fields: ``meta``, ``state_dict`` and
    ``optimizer``. By default ``meta`` will contain version and time info.

    Args:
        model (Module): Module whose params are to be saved.
        filename (str): Checkpoint filename.
        optimizer (:obj:`Optimizer`, optional): Optimizer to be saved.
        meta (dict, optional): Metadata to be saved in checkpoint.
    """
    if meta is None:
        meta = {}
    elif not isinstance(meta, dict):
        raise TypeError(f'meta must be a dict or None, but got {type(meta)}')

    out_dir = os.path.dirname(filename)
    out_dir = out_dir + '/' if out_dir[-1] != '/' else out_dir
    if not io.isdir(out_dir):
        io.makedirs(out_dir)

    if is_module_wrapper(model):
        model = model.module

    checkpoint = {
        'meta': meta,
        'state_dict': weights_to_cpu(get_state_dict(model))
    }

    if isinstance(optimizer, Optimizer):
        checkpoint['optimizer'] = optimizer.state_dict()
    elif isinstance(optimizer, dict):
        checkpoint['optimizer'] = {}
        for name, optim in optimizer.items():
            checkpoint['optimizer'][name] = optim.state_dict()

    with io.open(filename, 'wb') as ofile:
        torch.save(checkpoint, ofile)<|MERGE_RESOLUTION|>--- conflicted
+++ resolved
@@ -9,11 +9,8 @@
 from torch.optim import Optimizer
 
 from easycv.file import io
-<<<<<<< HEAD
 from easycv.file.utils import is_url_path
-=======
 from easycv.framework.errors import TypeError
->>>>>>> 5ac63817
 from easycv.utils.constant import CACHE_DIR
 
 
