--- conflicted
+++ resolved
@@ -4,13 +4,9 @@
 import torch
 from mmcv.parallel import is_module_wrapper
 from mmcv.runner import load_checkpoint as mmcv_load_checkpoint
-<<<<<<< HEAD
 
 from mmcv.runner.checkpoint import (_save_to_state_dict, get_state_dict,
                                     weights_to_cpu)
-=======
-from mmcv.runner.checkpoint import get_state_dict, weights_to_cpu
->>>>>>> 425d6c29
 from torch.optim import Optimizer
 
 from easycv.file import io
