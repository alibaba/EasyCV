# Copyright (c) Alibaba, Inc. and its affiliates.
import os
import time
from distutils.version import LooseVersion

import torch
from mmcv.runner import EpochBasedRunner
from mmcv.runner.log_buffer import LogBuffer

from easycv.file import io
from easycv.utils.checkpoint import load_checkpoint, save_checkpoint

<<<<<<< HEAD
if LooseVersion(torch.__version__) >= LooseVersion('1.6.0'):
    from torch.cuda import amp

=======
>>>>>>> e61488d3

class EVRunner(EpochBasedRunner):

    def __init__(self,
                 model,
                 batch_processor=None,
                 optimizer=None,
                 work_dir=None,
                 logger=None,
                 meta=None):
        """ Epoch Runner for easycv, add support for oss IO and file sync.

        Args:
            model (:obj:`torch.nn.Module`): The model to be run.
            batch_processor (callable): A callable method that process a data
                batch. The interface of this method should be
                `batch_processor(model, data, train_mode) -> dict`
            optimizer (dict or :obj:`torch.optim.Optimizer`): It can be either an
                optimizer (in most cases) or a dict of optimizers (in models that
                requires more than one optimizer, e.g., GAN).
            work_dir (str, optional): The working directory to save checkpoints
                and logs. Defaults to None.
            logger (:obj:`logging.Logger`): Logger used during training.
                Defaults to None. (The default value is just for backward
                compatibility)
            meta (dict | None): A dict records some import information such as
                environment info and seed, which will be logged in logger hook.
                Defaults to None.
        """

        super().__init__(model, batch_processor, optimizer, work_dir, logger,
                         meta)
        self.data_loader = None
        self.fp16_enable = False
        self.visualization_buffer = LogBuffer()

    def run_iter(self, data_batch, train_mode, **kwargs):
        """ process for each iteration.

        Args:
            data_batch: Batch of dict of data.
            train_model (bool): If set True, run training step else validation step.
        """
        if self.batch_processor is not None:
            outputs = self.batch_processor(
                self.model, data_batch, train_mode=train_mode, **kwargs)
        elif train_mode:
            outputs = self.model.train_step(data_batch, self.optimizer,
                                            **kwargs)
        else:
            outputs = self.model.val_step(data_batch, self.optimizer, **kwargs)
        if not isinstance(outputs, dict):
            raise TypeError('"batch_processor()" or "model.train_step()"'
                            'and "model.val_step()" must return a dict')
        if 'log_vars' in outputs:
            self.log_buffer.update(outputs['log_vars'], outputs['num_samples'])
        self.outputs = outputs

    def train(self, data_loader, **kwargs):
        """ Training process for one epoch which will iterate through all \
            training data and call hooks at different stages.

        Args:
            data_loader: data loader object for training
        """

        self.model.train()
        self.mode = 'train'
        self.data_loader = data_loader
        self._max_iters = self._max_epochs * len(self.data_loader)
        self.call_hook('before_train_epoch')
        time.sleep(2)  # Prevent possible deadlock during epoch transition
        for i, data_batch in enumerate(self.data_loader):
            self._inner_iter = i
            self.call_hook('before_train_iter')
            self.run_iter(data_batch, train_mode=True, **kwargs)
            self.call_hook('after_train_iter')
            self._iter += 1

        self.call_hook('after_train_epoch')

        self._epoch += 1

    def val(self, data_loader, **kwargs):
        """ Validation step which Deprecated, using evaluation hook instead.
        """
        self.model.eval()
        self.mode = 'val'
        self.data_loader = data_loader
        self.call_hook('before_val_epoch')
        time.sleep(2)  # Prevent possible deadlock during epoch transition
        for i, data_batch in enumerate(self.data_loader):
            self._inner_iter = i
            self.call_hook('before_val_iter')
            with torch.no_grad():
                self.run_iter(data_batch, train_mode=False)
            self.call_hook('after_val_iter')

        self.call_hook('after_val_epoch')

    def save_checkpoint(self,
                        out_dir,
                        filename_tmpl='epoch_{}.pth',
                        save_optimizer=True,
                        meta=None,
                        create_symlink=True):
        """Save checkpoint to file.

        Args:
            out_dir: Directory where checkpoint files are to be saved.
            filename_tmpl (str, optional): Checkpoint filename pattern.
            save_optimizer (bool, optional): save optimizer state.
            meta (dict, optional): Metadata to be saved in checkpoint.
        """
        # implement save checkpoint to oss
        if meta is None:
            meta = dict(epoch=self.epoch + 1, iter=self.iter)
        else:
            meta.update(epoch=self.epoch + 1, iter=self.iter)

        filename = filename_tmpl.format(self.epoch + 1)
        filepath = os.path.join(out_dir, filename)
        optimizer = self.optimizer if save_optimizer else None
        if hasattr(self, 'ema'):
            model = self.ema.model
        else:
            model = self.model

        save_checkpoint(model, filepath, optimizer, meta)

    def current_lr(self):
        """Get current learning rates.

        Returns:
            list[float] | dict[str, list[float]]: Current learning rates of all
                param groups. If the runner has a dict of optimizers, this
                method will return a dict.
        """
        # add interface to selfdefine current_lr_fn for lr_hook
        # so that runner can logging correct lrs
        if hasattr(self, 'current_lr_fn'):
            lr = self.current_lr_fn(self.optimizer)
        elif isinstance(self.optimizer, torch.optim.Optimizer):
            lr = [group['lr'] for group in self.optimizer.param_groups]
        elif isinstance(self.optimizer, dict):
            lr = dict()
            for name, optim in self.optimizer.items():
                lr[name] = [group['lr'] for group in optim.param_groups]
        else:
            raise RuntimeError(
                'lr is not applicable because optimizer does not exist.')
        return lr

    # !! notice, map_location should be cpu, other wise may stack to some GPU ,which cause OOMß
    def load_checkpoint(self,
                        filename,
                        map_location=torch.device('cpu'),
                        strict=False,
                        logger=None):
        """Load checkpoint from a file or URL.

        Args:
            filename (str): Accept local filepath, URL, ``torchvision://xxx``,
                ``open-mmlab://xxx``, ``oss://xxx``. Please refer to
                ``docs/source/model_zoo.md`` for details.
            map_location (str): Same as :func:`torch.load`.
            strict (bool): Whether to allow different params for the model and
                checkpoint.
            logger (:mod:`logging.Logger` or None): The logger for error message.

        Returns:
            dict or OrderedDict: The loaded checkpoint.
        """
        return load_checkpoint(
            self.model,
            filename=filename,
            map_location=map_location,
            strict=strict,
            logger=logger)

    def resume(self,
               checkpoint,
               resume_optimizer=True,
               map_location='default'):
        """ Resume state dict from checkpoint.

        Args:
            checkpoint: Checkpoint path
            resume_optimizer: Whether to resume optimizer state
            map_location (str): Same as :func:`torch.load`.

        """

        if map_location == 'default':
            if torch.cuda.is_available():
                device_id = torch.cuda.current_device()
                checkpoint = self.load_checkpoint(
                    checkpoint,
                    map_location=lambda storage, loc: storage.cuda(device_id))
            else:
                checkpoint = self.load_checkpoint(checkpoint)
        else:
            checkpoint = self.load_checkpoint(
                checkpoint, map_location=map_location)

        self._epoch = checkpoint['meta']['epoch']
        self._iter = checkpoint['meta']['iter']
        if 'optimizer' in checkpoint and resume_optimizer:
            self.optimizer.load_state_dict(checkpoint['optimizer'])

        self.logger.info('resumed epoch %d, iter %d', self.epoch, self.iter)<|MERGE_RESOLUTION|>--- conflicted
+++ resolved
@@ -10,12 +10,6 @@
 from easycv.file import io
 from easycv.utils.checkpoint import load_checkpoint, save_checkpoint
 
-<<<<<<< HEAD
-if LooseVersion(torch.__version__) >= LooseVersion('1.6.0'):
-    from torch.cuda import amp
-
-=======
->>>>>>> e61488d3
 
 class EVRunner(EpochBasedRunner):
 
