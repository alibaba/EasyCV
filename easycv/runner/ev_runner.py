# Copyright (c) Alibaba, Inc. and its affiliates.
import os
import time
from distutils.version import LooseVersion

import torch
from mmcv.runner import EpochBasedRunner
from mmcv.runner.log_buffer import LogBuffer

from easycv.file import io
from easycv.utils.checkpoint import load_checkpoint, save_checkpoint

if LooseVersion(torch.__version__) >= LooseVersion('1.6.0'):
    from torch.cuda import amp
    from easycv.hooks.optimizer_hook import AMPFP16OptimizerHook


class EVRunner(EpochBasedRunner):

    def __init__(self,
                 model,
                 batch_processor=None,
                 optimizer=None,
                 work_dir=None,
                 logger=None,
                 meta=None):
        """ Epoch Runner for easycv, add support for oss IO and file sync.

        Args:
            model (:obj:`torch.nn.Module`): The model to be run.
            batch_processor (callable): A callable method that process a data
                batch. The interface of this method should be
                `batch_processor(model, data, train_mode) -> dict`
            optimizer (dict or :obj:`torch.optim.Optimizer`): It can be either an
                optimizer (in most cases) or a dict of optimizers (in models that
                requires more than one optimizer, e.g., GAN).
            work_dir (str, optional): The working directory to save checkpoints
                and logs. Defaults to None.
            logger (:obj:`logging.Logger`): Logger used during training.
                Defaults to None. (The default value is just for backward
                compatibility)
            meta (dict | None): A dict records some import information such as
                environment info and seed, which will be logged in logger hook.
                Defaults to None.
        """

        super().__init__(model, batch_processor, optimizer, work_dir, logger,
                         meta)
<<<<<<< HEAD
=======
        self.data_loader = None
        self.fp16_enable = False
        self.visualization_buffer = LogBuffer()
>>>>>>> b5fb2b70

    def run_iter(self, data_batch, train_mode, **kwargs):
        """ process for each iteration.

        Args:
            data_batch: Batch of dict of data.
            train_model (bool): If set True, run training step else validation step.
        """
        if self.batch_processor is not None:
            outputs = self.batch_processor(
                self.model, data_batch, train_mode=train_mode, **kwargs)
        elif train_mode:
            outputs = self.model.train_step(data_batch, self.optimizer,
                                            **kwargs)
        else:
            outputs = self.model.val_step(data_batch, self.optimizer, **kwargs)
        if not isinstance(outputs, dict):
            raise TypeError('"batch_processor()" or "model.train_step()"'
                            'and "model.val_step()" must return a dict')
        if 'log_vars' in outputs:
            self.log_buffer.update(outputs['log_vars'], outputs['num_samples'])
        self.outputs = outputs

    def train(self, data_loader, **kwargs):
        """ Training process for one epoch which will iterate through all \
            training data and call hooks at different stages.

        Args:
            data_loader: data loader object for training
        """

        self.model.train()
        self.mode = 'train'
        self.data_loader = data_loader
        self._max_iters = self._max_epochs * len(self.data_loader)
        self.call_hook('before_train_epoch')
        time.sleep(2)  # Prevent possible deadlock during epoch transition
        for i, data_batch in enumerate(self.data_loader):
            self._inner_iter = i
            self.call_hook('before_train_iter')
            # only in amp from pytorch 1.6 or later, we should use amp.autocast
            # if self.fp16_enable and LooseVersion(
            #         torch.__version__) >= LooseVersion('1.6.0'):
            #     with amp.autocast():
            #         self.run_iter(data_batch, train_mode=True)
            # else:
            self.run_iter(data_batch, train_mode=True)

            self.call_hook('after_train_iter')
            self._iter += 1

        self.call_hook('after_train_epoch')

        self._epoch += 1

    def val(self, data_loader, **kwargs):
        """ Validation step which Deprecated, using evaluation hook instead.
        """
        self.model.eval()
        self.mode = 'val'
        self.data_loader = data_loader
        self.call_hook('before_val_epoch')
        time.sleep(2)  # Prevent possible deadlock during epoch transition
        for i, data_batch in enumerate(self.data_loader):
            self._inner_iter = i
            self.call_hook('before_val_iter')
            with torch.no_grad():
                self.run_iter(data_batch, train_mode=False)
            self.call_hook('after_val_iter')

        self.call_hook('after_val_epoch')

    def save_checkpoint(self,
                        out_dir,
                        filename_tmpl='epoch_{}.pth',
                        save_optimizer=True,
                        meta=None,
                        create_symlink=True):
        """Save checkpoint to file.

        Args:
            out_dir: Directory where checkpoint files are to be saved.
            filename_tmpl (str, optional): Checkpoint filename pattern.
            save_optimizer (bool, optional): save optimizer state.
            meta (dict, optional): Metadata to be saved in checkpoint.
        """
        # implement save checkpoint to oss
        if meta is None:
            meta = dict(epoch=self.epoch + 1, iter=self.iter)
        else:
            meta.update(epoch=self.epoch + 1, iter=self.iter)

        filename = filename_tmpl.format(self.epoch + 1)
        filepath = os.path.join(out_dir, filename)
        optimizer = self.optimizer if save_optimizer else None
        if hasattr(self, 'ema'):
            model = self.ema.model
        else:
            model = self.model

        save_checkpoint(model, filepath, optimizer, meta)

    def current_lr(self):
        """Get current learning rates.

        Returns:
            list[float] | dict[str, list[float]]: Current learning rates of all
                param groups. If the runner has a dict of optimizers, this
                method will return a dict.
        """
        # add interface to selfdefine current_lr_fn for lr_hook
        # so that runner can logging correct lrs
        if hasattr(self, 'current_lr_fn'):
            lr = self.current_lr_fn(self.optimizer)
        elif isinstance(self.optimizer, torch.optim.Optimizer):
            lr = [group['lr'] for group in self.optimizer.param_groups]
        elif isinstance(self.optimizer, dict):
            lr = dict()
            for name, optim in self.optimizer.items():
                lr[name] = [group['lr'] for group in optim.param_groups]
        else:
            raise RuntimeError(
                'lr is not applicable because optimizer does not exist.')
        return lr

    # !! notice, map_location should be cpu, other wise may stack to some GPU ,which cause OOMß
    def load_checkpoint(self,
                        filename,
                        map_location=torch.device('cpu'),
                        strict=False,
                        logger=None):
        """Load checkpoint from a file or URL.

        Args:
            filename (str): Accept local filepath, URL, ``torchvision://xxx``,
                ``open-mmlab://xxx``, ``oss://xxx``. Please refer to
                ``docs/source/model_zoo.md`` for details.
            map_location (str): Same as :func:`torch.load`.
            strict (bool): Whether to allow different params for the model and
                checkpoint.
            logger (:mod:`logging.Logger` or None): The logger for error message.

        Returns:
            dict or OrderedDict: The loaded checkpoint.
        """
        return load_checkpoint(
            self.model,
            filename=filename,
            map_location=map_location,
            strict=strict,
            logger=logger)

    def resume(self,
               checkpoint,
               resume_optimizer=True,
               map_location='default'):
        """ Resume state dict from checkpoint.

        Args:
            checkpoint: Checkpoint path
            resume_optimizer: Whether to resume optimizer state
            map_location (str): Same as :func:`torch.load`.

        """

        if map_location == 'default':
            if torch.cuda.is_available():
                device_id = torch.cuda.current_device()
                checkpoint = self.load_checkpoint(
                    checkpoint,
                    map_location=lambda storage, loc: storage.cuda(device_id))
            else:
                checkpoint = self.load_checkpoint(checkpoint)
        else:
            checkpoint = self.load_checkpoint(
                checkpoint, map_location=map_location)

        self._epoch = checkpoint['meta']['epoch']
        self._iter = checkpoint['meta']['iter']
        if 'optimizer' in checkpoint and resume_optimizer:
            self.optimizer.load_state_dict(checkpoint['optimizer'])

        self.logger.info('resumed epoch %d, iter %d', self.epoch, self.iter)<|MERGE_RESOLUTION|>--- conflicted
+++ resolved
@@ -46,12 +46,9 @@
 
         super().__init__(model, batch_processor, optimizer, work_dir, logger,
                          meta)
-<<<<<<< HEAD
-=======
         self.data_loader = None
         self.fp16_enable = False
         self.visualization_buffer = LogBuffer()
->>>>>>> b5fb2b70
 
     def run_iter(self, data_batch, train_mode, **kwargs):
         """ process for each iteration.
