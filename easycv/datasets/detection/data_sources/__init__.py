--- conflicted
+++ resolved
@@ -6,11 +6,7 @@
 from .coco_panoptic import DetSourceCocoPanoptic
 from .crowd_human import DetSourceCrowdHuman
 from .fruit import DetSourceFruit
-<<<<<<< HEAD
-from .object365 import DetSourceObject365
-=======
 from .objects365 import DetSourceObjects365
->>>>>>> 654554cf
 from .pai_format import DetSourcePAI
 from .pet import DetSourcePet
 from .raw import DetSourceRaw
@@ -26,9 +22,5 @@
     'DetSourceVOC', 'DetSourceVOC2007', 'DetSourceVOC2012',
     'DetSourceCoco2017', 'DetSourceLvis', 'DetSourceWiderPerson',
     'DetSourceAfricanWildlife', 'DetSourcePet', 'DetSourceWiderFace',
-<<<<<<< HEAD
-    'DetSourceCrowdHuman', 'DetSourceObject365'
-=======
     'DetSourceCrowdHuman'
->>>>>>> 654554cf
 ]