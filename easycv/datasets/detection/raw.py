--- conflicted
+++ resolved
@@ -32,16 +32,6 @@
         return self.num_samples
 
     def __getitem__(self, idx):
-<<<<<<< HEAD
-        while True:
-            data_dict = self.data_source.get_sample(idx)
-            data_dict = self.pipeline(data_dict)
-            if data_dict is None:
-                if isinstance(self.data_source, DetSourceCoco):
-                    idx = self.data_source._rand_another(idx)
-                else:
-                    idx = random.randint(0,self.num_samples-1)
-=======
         count = 0
         while True:
             if count > 10:
@@ -50,8 +40,10 @@
             data_dict = self.pipeline(data_dict)
             if data_dict is None:
                 count += 1
-                idx = self.data_source._rand_another(idx)
->>>>>>> 950f2386
+                if isinstance(self.data_source, DetSourceCoco):
+                    idx = self.data_source._rand_another(idx)
+                else:
+                    idx = random.randint(0,self.num_samples-1)
                 continue
             return data_dict
 
