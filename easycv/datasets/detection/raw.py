# Copyright (c) Alibaba, Inc. and its affiliates.
import random

import numpy as np

from easycv.core.evaluation.coco_evaluation import CocoPanopticEvaluator
from easycv.core.visualization.image import imshow_bboxes
from easycv.datasets.detection.data_sources import DetSourceCoco
from easycv.datasets.registry import DATASETS
from easycv.datasets.shared.base import BaseDataset
from easycv.file.image import load_image
from easycv.framework.errors import TimeoutError


@DATASETS.register_module
class DetDataset(BaseDataset):
    """Dataset for Detection
    """

    def __init__(self, data_source, pipeline, profiling=False, classes=None):
        """
        Args:
            data_source: Data_source config dict
            pipeline: Pipeline config list
            profiling: If set True, will print pipeline time
            classes: A list of class names, used in evaluation for result and groundtruth visualization
        """
        self.classes = classes
        self.CLASSES = classes

        super(DetDataset, self).__init__(
            data_source, pipeline, profiling=profiling)
        self.num_samples = len(self.data_source)

    def __len__(self):
        return self.num_samples

    def __getitem__(self, idx):
        count = 0
        while True:
            if count > 10:
<<<<<<< HEAD
                raise TimeoutError('Loops timeout')
            data_dict = self.data_source.get_sample(idx)
=======
                raise RuntimeError('Loops timeout')
            data_dict = self.data_source[idx]
>>>>>>> 1d5edf6d
            data_dict = self.pipeline(data_dict)
            if data_dict is None:
                count += 1
                if isinstance(self.data_source, DetSourceCoco):
                    idx = self.data_source._rand_another(idx)
                else:
                    idx = random.randint(0, self.num_samples - 1)
                continue
            return data_dict

    def evaluate(self, results, evaluators=None, logger=None):
        '''Evaluates the detection boxes.
            Args:
                results: A dictionary containing
                    detection_boxes: List of length number of test images.
                        Float32 numpy array of shape [num_boxes, 4] and
                        format [ymin, xmin, ymax, xmax] in absolute image coordinates.
                    detection_scores: List of length number of test images,
                        detection scores for the boxes, float32 numpy array of shape [num_boxes].
                    detection_classes: List of length number of test images,
                        integer numpy array of shape [num_boxes]
                        containing 1-indexed detection classes for the boxes.
                    img_metas: List of length number of test images,
                        dict of image meta info, containing filename, img_shape,
                        origin_img_shape, scale_factor and so on.
                evaluators: evaluators to calculate metric with results and groundtruth_dict
        '''

        eval_result = dict()

        groundtruth_dict = {}
        groundtruth_dict['groundtruth_boxes'] = [
            self.data_source.get_ann_info(idx)['bboxes']
            for idx in range(len(results['img_metas']))
        ]
        groundtruth_dict['groundtruth_classes'] = [
            self.data_source.get_ann_info(idx)['labels']
            for idx in range(len(results['img_metas']))
        ]
        groundtruth_dict['groundtruth_is_crowd'] = [
            self.data_source.get_ann_info(idx)['groundtruth_is_crowd']
            for idx in range(len(results['img_metas']))
        ]
        groundtruth_dict['groundtruth_instance_masks'] = [
            self.data_source.get_ann_info(idx).get('masks', None)
            for idx in range(len(results['img_metas']))
        ]

        for evaluator in evaluators:
            if isinstance(evaluator, CocoPanopticEvaluator):
                result_files = self.data_source.results2json(results)
                gt_json, gt_folder, pred_json, pred_folder, categories = self.data_source.get_gt_json(
                    result_files)
                eval_result.update(
                    evaluator.evaluate(gt_json, gt_folder, pred_json,
                                       pred_folder, categories))
            else:
                eval_result.update(
                    evaluator.evaluate(results, groundtruth_dict))

        return eval_result

    def visualize(self, results, vis_num=10, score_thr=0.3, **kwargs):
        """Visulaize the model output on validation data.
        Args:
            results: A dictionary containing
                detection_boxes: List of length number of test images.
                    Float32 numpy array of shape [num_boxes, 4] and
                    format [ymin, xmin, ymax, xmax] in absolute image coordinates.
                detection_scores: List of length number of test images,
                    detection scores for the boxes, float32 numpy array of shape [num_boxes].
                detection_classes: List of length number of test images,
                    integer numpy array of shape [num_boxes]
                    containing 1-indexed detection classes for the boxes.
                img_metas: List of length number of test images,
                    dict of image meta info, containing filename, img_shape,
                    origin_img_shape, scale_factor and so on.
            vis_num: number of images visualized
            score_thr: The threshold to filter box,
                boxes with scores greater than score_thr will be kept.
        Returns: A dictionary containing
            images: Visulaized images.
            img_metas: List of length number of test images,
                    dict of image meta info, containing filename, img_shape,
                    origin_img_shape, scale_factor and so on.
        """
        class_names = None
        if hasattr(self.data_source, 'CLASSES'):
            class_names = self.data_source.CLASSES
        elif hasattr(self.data_source, 'classes'):
            class_names = self.data_source.classes

        # If class_names is not None, class_id will be converted to class_name for visualization,
        # otherwise the class_id will be displayed.
        # And don't try to modify the value in results, it may cause some bugs or even precision problems,
        # because `self.evaluate` will also use the results, refer to: https://github.com/alibaba/EasyCV/pull/67
        if class_names is not None and len(class_names) > 0:
            detection_classes = []
            for classes_id in results['detection_classes']:
                if classes_id is None:
                    detection_classes.append(None)
                else:
                    detection_classes.append(
                        np.array([class_names[int(id)] for id in classes_id]))
        else:
            detection_classes = results.get('detection_classes', [])

        vis_imgs = []

        img_metas = results['img_metas'][:vis_num]
        detection_boxes = results.get('detection_boxes', [])
        detection_scores = results.get('detection_scores', [])

        for i, img_meta in enumerate(img_metas):
            filename = img_meta['filename']
            bboxes = np.array(
                []) if detection_boxes[i] is None else detection_boxes[i]
            scores = detection_scores[i]
            classes = detection_classes[i]

            if scores is not None and score_thr > 0:
                inds = scores > score_thr
                bboxes = bboxes[inds]
                classes = classes[inds]

            img = load_image(filename)
            vis_img = imshow_bboxes(
                img=img, bboxes=bboxes, labels=classes, show=False)
            vis_imgs.append(vis_img)

        output = {'images': vis_imgs, 'img_metas': img_metas}

        return output<|MERGE_RESOLUTION|>--- conflicted
+++ resolved
@@ -39,13 +39,8 @@
         count = 0
         while True:
             if count > 10:
-<<<<<<< HEAD
                 raise TimeoutError('Loops timeout')
             data_dict = self.data_source.get_sample(idx)
-=======
-                raise RuntimeError('Loops timeout')
-            data_dict = self.data_source[idx]
->>>>>>> 1d5edf6d
             data_dict = self.pipeline(data_dict)
             if data_dict is None:
                 count += 1
