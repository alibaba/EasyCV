--- conflicted
+++ resolved
@@ -1944,48 +1944,6 @@
 
 
 @PIPELINES.register_module()
-<<<<<<< HEAD
-class MMFilterAnnotations:
-    """Filter invalid annotations.
-    Args:
-        min_gt_bbox_wh (tuple[int]): Minimum width and height of ground truth
-            boxes.
-        keep_empty (bool): Whether to return None when it
-            becomes an empty bbox after filtering. Default: True
-    """
-
-    def __init__(self, min_gt_bbox_wh, keep_empty=True):
-        # TODO: add more filter options
-        self.min_gt_bbox_wh = min_gt_bbox_wh
-        self.keep_empty = keep_empty
-
-    def __call__(self, results):
-        assert 'gt_bboxes' in results
-        gt_bboxes = results['gt_bboxes']
-        if gt_bboxes.shape[0] == 0:
-            return results
-        w = gt_bboxes[:, 2] - gt_bboxes[:, 0]
-        h = gt_bboxes[:, 3] - gt_bboxes[:, 1]
-        keep = (w > self.min_gt_bbox_wh[0]) & (h > self.min_gt_bbox_wh[1])
-        if not keep.any():
-            if self.keep_empty:
-                return None
-            else:
-                return results
-        else:
-            keys = ('gt_bboxes', 'gt_labels', 'gt_masks', 'gt_semantic_seg')
-            for key in keys:
-                if key in results:
-                    results[key] = results[key][keep]
-            return results
-
-    def __repr__(self):
-        return self.__class__.__name__ + \
-               f'(min_gt_bbox_wh={self.min_gt_bbox_wh},' \
-               f'always_keep={self.always_keep})'
-
-
-@PIPELINES.register_module()
 class LoadPanopticAnnotations(LoadAnnotations):
     """Load multiple types of panoptic annotations.
 
@@ -2094,8 +2052,6 @@
 
 
 @PIPELINES.register_module()
-=======
->>>>>>> eeabb4c6
 class MMMultiScaleFlipAug:
     """Test-time augmentation with multiple scales and flipping.
     An example configuration is as followed:
@@ -2201,10 +2157,8 @@
 
 
 @PIPELINES.register_module()
-<<<<<<< HEAD
-class FilterAnnotations:
+class MMFilterAnnotations:
     """Filter invalid annotations.
-
     Args:
         min_gt_bbox_wh (tuple[float]): Minimum width and height of ground truth
             boxes. Default: (1., 1.)
@@ -2214,18 +2168,10 @@
             min_gt_bbox_wh threshold. Default: True
         by_mask (bool): Filter instances with masks not meeting
             min_gt_mask_area threshold. Default: False
-=======
-class MMFilterAnnotations:
-    """Filter invalid annotations.
-    Args:
-        min_gt_bbox_wh (tuple[int]): Minimum width and height of ground truth
-            boxes.
->>>>>>> eeabb4c6
         keep_empty (bool): Whether to return None when it
             becomes an empty bbox after filtering. Default: True
     """
 
-<<<<<<< HEAD
     def __init__(self,
                  min_gt_bbox_wh=(1., 1.),
                  min_gt_mask_area=1,
@@ -2275,40 +2221,11 @@
             if self.keep_empty:
                 return None
         return results
-=======
-    def __init__(self, min_gt_bbox_wh, keep_empty=True):
-        # TODO: add more filter options
-        self.min_gt_bbox_wh = min_gt_bbox_wh
-        self.keep_empty = keep_empty
-
-    def __call__(self, results):
-        assert 'gt_bboxes' in results
-        gt_bboxes = results['gt_bboxes']
-        if gt_bboxes.shape[0] == 0:
-            return results
-        w = gt_bboxes[:, 2] - gt_bboxes[:, 0]
-        h = gt_bboxes[:, 3] - gt_bboxes[:, 1]
-        keep = (w > self.min_gt_bbox_wh[0]) & (h > self.min_gt_bbox_wh[1])
-        if not keep.any():
-            if self.keep_empty:
-                return None
-            else:
-                return results
-        else:
-            keys = ('gt_bboxes', 'gt_labels', 'gt_masks', 'gt_semantic_seg')
-            for key in keys:
-                if key in results:
-                    results[key] = results[key][keep]
-            return results
->>>>>>> eeabb4c6
 
     def __repr__(self):
         return self.__class__.__name__ + \
                f'(min_gt_bbox_wh={self.min_gt_bbox_wh},' \
-<<<<<<< HEAD
                f'(min_gt_mask_area={self.min_gt_mask_area},' \
                f'(by_box={self.by_box},' \
                f'(by_mask={self.by_mask},' \
-=======
->>>>>>> eeabb4c6
                f'always_keep={self.always_keep})'