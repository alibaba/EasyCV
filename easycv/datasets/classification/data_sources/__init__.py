# Copyright (c) Alibaba, Inc. and its affiliates.
from .caltech import ClsSourceCaltech101, ClsSourceCaltech256
from .cifar import ClsSourceCifar10, ClsSourceCifar100
from .class_list import ClsSourceImageListByClass
from .cub import ClsSourceCUB
<<<<<<< HEAD
from .flower import ClsSourceFlowers102
from .image_list import ClsSourceImageList
=======
from .image_list import ClsSourceImageList, ClsSourceItag
>>>>>>> 23f2b0e3
from .imagenet import ClsSourceImageNet1k
from .imagenet_tfrecord import ClsSourceImageNetTFRecord
from .mnist import ClsSourceFashionMnist, ClsSourceMnist

__all__ = [
    'ClsSourceCifar10', 'ClsSourceCifar100', 'ClsSourceImageListByClass',
<<<<<<< HEAD
    'ClsSourceImageList', 'ClsSourceImageNetTFRecord', 'ClsSourceCUB',
    'ClsSourceImageNet1k', 'ClsSourceCaltech101', 'ClsSourceCaltech256',
    'ClsSourceFlowers102', 'ClsSourceMnist', 'ClsSourceFashionMnist'
=======
    'ClsSourceImageList', 'ClsSourceItag', 'ClsSourceImageNetTFRecord',
    'ClsSourceCUB', 'ClsSourceImageNet1k'
>>>>>>> 23f2b0e3
]<|MERGE_RESOLUTION|>--- conflicted
+++ resolved
@@ -3,24 +3,15 @@
 from .cifar import ClsSourceCifar10, ClsSourceCifar100
 from .class_list import ClsSourceImageListByClass
 from .cub import ClsSourceCUB
-<<<<<<< HEAD
 from .flower import ClsSourceFlowers102
-from .image_list import ClsSourceImageList
-=======
 from .image_list import ClsSourceImageList, ClsSourceItag
->>>>>>> 23f2b0e3
 from .imagenet import ClsSourceImageNet1k
 from .imagenet_tfrecord import ClsSourceImageNetTFRecord
 from .mnist import ClsSourceFashionMnist, ClsSourceMnist
 
 __all__ = [
     'ClsSourceCifar10', 'ClsSourceCifar100', 'ClsSourceImageListByClass',
-<<<<<<< HEAD
-    'ClsSourceImageList', 'ClsSourceImageNetTFRecord', 'ClsSourceCUB',
+    'ClsSourceImageList', 'ClsSourceItag', 'ClsSourceImageNetTFRecord', 'ClsSourceCUB',
     'ClsSourceImageNet1k', 'ClsSourceCaltech101', 'ClsSourceCaltech256',
     'ClsSourceFlowers102', 'ClsSourceMnist', 'ClsSourceFashionMnist'
-=======
-    'ClsSourceImageList', 'ClsSourceItag', 'ClsSourceImageNetTFRecord',
-    'ClsSourceCUB', 'ClsSourceImageNet1k'
->>>>>>> 23f2b0e3
 ]