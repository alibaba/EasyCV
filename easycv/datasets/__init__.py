# Copyright (c) Alibaba, Inc. and its affiliates.
<<<<<<< HEAD
from . import (classification, detection, face, ocr, pose, segmentation,
               selfsup, shared)
=======
# isort:skip_file
from easycv.utils.import_utils import check_numpy
check_numpy()
from . import (classification, detection, face, pose, segmentation, selfsup,
               shared)
>>>>>>> dd47ceb6
from .builder import build_dali_dataset, build_dataset
from .loader import DistributedGroupSampler, GroupSampler, build_dataloader
from .registry import DATASETS<|MERGE_RESOLUTION|>--- conflicted
+++ resolved
@@ -1,14 +1,9 @@
 # Copyright (c) Alibaba, Inc. and its affiliates.
-<<<<<<< HEAD
-from . import (classification, detection, face, ocr, pose, segmentation,
-               selfsup, shared)
-=======
 # isort:skip_file
 from easycv.utils.import_utils import check_numpy
 check_numpy()
-from . import (classification, detection, face, pose, segmentation, selfsup,
+from . import (classification, detection, face, ocr, pose, segmentation, selfsup,
                shared)
->>>>>>> dd47ceb6
 from .builder import build_dali_dataset, build_dataset
 from .loader import DistributedGroupSampler, GroupSampler, build_dataloader
 from .registry import DATASETS