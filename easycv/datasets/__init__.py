# Copyright (c) Alibaba, Inc. and its affiliates.
<<<<<<< HEAD
from . import (classification, detection, ocr, pose, segmentation, selfsup,
=======
from . import (classification, detection, face, pose, segmentation, selfsup,
>>>>>>> ad78dfd3
               shared)
from .builder import build_dali_dataset, build_dataset
from .loader import DistributedGroupSampler, GroupSampler, build_dataloader
from .registry import DATASETS<|MERGE_RESOLUTION|>--- conflicted
+++ resolved
@@ -1,10 +1,6 @@
 # Copyright (c) Alibaba, Inc. and its affiliates.
-<<<<<<< HEAD
-from . import (classification, detection, ocr, pose, segmentation, selfsup,
-=======
-from . import (classification, detection, face, pose, segmentation, selfsup,
->>>>>>> ad78dfd3
-               shared)
+from . import (classification, detection, face, ocr, pose, segmentation,
+               selfsup, shared)
 from .builder import build_dali_dataset, build_dataset
 from .loader import DistributedGroupSampler, GroupSampler, build_dataloader
 from .registry import DATASETS