# Copyright (c) Alibaba, Inc. and its affiliates.
import time
from collections.abc import Sequence

import numpy as np

from easycv.datasets.registry import PIPELINES
<<<<<<< HEAD
from easycv.framework.errors import TypeError
=======
from easycv.file.image import load_image
>>>>>>> 1d5edf6d
from easycv.utils.registry import build_from_cfg


@PIPELINES.register_module()
class Compose(object):
    """Compose a data pipeline with a sequence of transforms.
    Args:
        transforms (list[dict | callable]):
            Either config dicts of transforms or transform objects.
    """

    def __init__(self, transforms, profiling=False):
        assert isinstance(transforms, Sequence)
        self.profiling = profiling
        self.transforms = []
        for transform in transforms:
            if isinstance(transform, dict):
                transform = build_from_cfg(transform, PIPELINES)
                self.transforms.append(transform)
            elif callable(transform):
                self.transforms.append(transform)
            else:
                raise TypeError('transform must be callable or a dict, but got'
                                f' {type(transform)}')

    def __call__(self, data):
        for t in self.transforms:
            if self.profiling:
                start = time.time()

            data = t(data)

            if self.profiling:
                print(f'{t} time {time.time()-start}')

            if data is None:
                return None
        return data

    def __repr__(self):
        format_string = self.__class__.__name__ + '('
        for t in self.transforms:
            format_string += f'\n    {t}'
        format_string += '\n)'
        return format_string


@PIPELINES.register_module()
class LoadImage:
    """Load an image from file or numpy or PIL object.
    Args:
        to_float32 (bool): Whether to convert the loaded image to a float32
            numpy array. If set to False, the loaded image is an uint8 array.
            Defaults to False.
    """

    def __init__(self, to_float32=False, mode='bgr'):
        self.to_float32 = to_float32
        self.mode = mode

    def __call__(self, results):
        """Call functions to load image and get image meta information.
        Returns:
            dict: The dict contains loaded image and meta information.
        """
        filename = results.get('filename', None)
        img = results.get('img', None)

        if img is not None:
            if not isinstance(img, np.ndarray):
                img = np.asarray(img, dtype=np.uint8)
        else:
            assert filename is not None, 'Please provide "filename" or "img"!'
            img = load_image(filename, mode=self.mode)

        if self.to_float32:
            img = img.astype(np.float32)

        results['filename'] = filename
        results['img'] = img
        results['img_shape'] = img.shape
        results['ori_shape'] = img.shape
        results['img_fields'] = ['img']
        return results

    def __repr__(self):
        repr_str = (f'{self.__class__.__name__}('
                    f'to_float32={self.to_float32}, '
                    f"mode='{self.mode}'")

        return repr_str<|MERGE_RESOLUTION|>--- conflicted
+++ resolved
@@ -5,11 +5,8 @@
 import numpy as np
 
 from easycv.datasets.registry import PIPELINES
-<<<<<<< HEAD
+from easycv.file.image import load_image
 from easycv.framework.errors import TypeError
-=======
-from easycv.file.image import load_image
->>>>>>> 1d5edf6d
 from easycv.utils.registry import build_from_cfg
 
 
