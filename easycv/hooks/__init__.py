--- conflicted
+++ resolved
@@ -12,11 +12,8 @@
 from .eval_hook import DistEvalHook, EvalHook
 from .export_hook import ExportHook
 from .extractor import Extractor
-<<<<<<< HEAD
 from .logger import PreLoggerHook
-=======
 from .lr_update_hook import StepFixCosineAnnealingLrUpdaterHook
->>>>>>> 6b8b04db
 from .optimizer_hook import OptimizerHook
 from .oss_sync_hook import OSSSyncHook
 from .registry import HOOKS
@@ -34,13 +31,8 @@
     'DistEvalHook', 'EvalHook', 'ExportHook', 'Extractor', 'OptimizerHook',
     'OSSSyncHook', 'HOOKS', 'TIMEHook', 'SWAVHook', 'SyncNormHook',
     'SyncRandomSizeHook', 'TensorboardLoggerHookV2', 'WandbLoggerHookV2',
-<<<<<<< HEAD
     'YOLOXLrUpdaterHook', 'YOLOXModeSwitchHook', 'MixupCollateHook',
-    'PreLoggerHook'
-=======
-    'YOLOXLrUpdaterHook', 'YOLOXModeSwitchHook',
-    'StepFixCosineAnnealingLrUpdaterHook'
->>>>>>> 6b8b04db
+    'PreLoggerHook', 'StepFixCosineAnnealingLrUpdaterHook'
 ]
 
 if LooseVersion(torch.__version__) >= LooseVersion('1.6.0'):
