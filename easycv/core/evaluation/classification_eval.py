# Copyright (c) Alibaba, Inc. and its affiliates.
from collections import OrderedDict

import numpy as np
<<<<<<< HEAD

=======
import torch
from sklearn.metrics import confusion_matrix

from easycv.utils.logger import print_log
>>>>>>> 4c88875a
from .base_evaluator import Evaluator
from .builder import EVALUATORS
from .metric_registry import METRICS


@EVALUATORS.register_module
class ClsEvaluator(Evaluator):
    """ Classification evaluator.
  """

    def __init__(self,
                 topk=(1, 5),
                 dataset_name=None,
                 metric_names=['neck_top1'],
                 neck_num=None,
                 class_list=None):
        '''

        Args:
            top_k: tuple of int, evaluate top_k acc
            dataset_name: eval dataset name
            metric_names: eval metrics name
            neck_num: some model contains multi-neck to support multitask, neck_num means use the no.neck_num  neck output of model to eval
        '''
        self._topk = topk
        self.dataset_name = dataset_name
        self.neck_num = neck_num
        self.class_list = class_list

        super(ClsEvaluator, self).__init__(dataset_name, metric_names)

    def _evaluate_impl(self, predictions, gt_labels):
        ''' python evaluation code which will be run after all test batched data are predicted

        Args:
            predictions: dict of tensor with shape NxC, from each cls heads
            gt_labels: int32 tensor with shape N

        Return:
            a dict,  each key is metric_name, value is metric value
        '''
        eval_res = OrderedDict()
        target = gt_labels.long()

        # if self.neck_num is not None:
        if self.neck_num is None:
            predictions = {'neck': predictions['neck']}
        else:
            predictions = {
                'neck_%d_0' % self.neck_num:
                predictions['neck_%d_0' % self.neck_num]
            }

        for key, scores in predictions.items():
            assert scores.size(0) == target.size(0), \
                'Inconsistent length for results and labels, {} vs {}'.format(
                scores.size(0), target.size(0))
            num = scores.size(0)
            _, pred = scores.topk(
                max(self._topk), dim=1, largest=True, sorted=True)

            # Avoid topk values greater than the number of categories
            self._topk = np.array(list(self._topk))
            self._topk = np.clip(self._topk, 1, scores.shape[-1])

            pred = pred.t()
            correct = pred.eq(target.view(1, -1).expand_as(pred))  # KxN
            for k in self._topk:
                # use contiguous() to avoid eval view failed
                correct_k = correct[:k].contiguous().view(-1).float().sum(
                    0).item()
                acc = correct_k * 100.0 / num
                eval_res['{}_top{}'.format(key, k)] = acc

            if self.class_list is not None:
                # confusion_matrix
                class_num = scores.shape[1]
                tp = np.zeros(class_num)  # predict: 1, target: 1
                fn = np.zeros(class_num)  # predict: 0, target: 1
                fp = np.zeros(class_num)  # predict: 1, target: 0
                tn = np.zeros(class_num)  # predict: 0, target: 0
                attend = np.zeros(class_num)  # target num
                valid_true = []
                valid_pred = []

                target_onehot = torch.zeros([scores.shape[0], scores.shape[1]],
                                            dtype=scores.dtype,
                                            layout=scores.layout,
                                            device=scores.device)
                target_onehot.scatter_(1, target.unsqueeze(-1), 1)
                predict_onehot = torch.zeros(
                    [scores.shape[0], scores.shape[1]],
                    dtype=scores.dtype,
                    layout=scores.layout,
                    device=scores.device)
                predict_onehot.scatter_(
                    1,
                    torch.argmax(scores, dim=1).unsqueeze(-1), 1)

                target_onehot = target_onehot.numpy()
                predict_onehot = predict_onehot.numpy()

                tp += np.sum((predict_onehot == target_onehot), axis=0)
                fn += np.sum((target_onehot - predict_onehot) > 0, axis=0)
                fp += np.sum((predict_onehot - target_onehot) > 0, axis=0)
                tn += np.sum(((predict_onehot == 0) & (target_onehot == 0)),
                             axis=0)
                tp -= np.sum(((predict_onehot == 0) & (target_onehot == 0)),
                             axis=0)
                attend += np.sum(target_onehot, axis=0)

                recall = tp / (tp + fn + 0.00001)
                precision = tp / (tp + fp + 0.00001)
                f1 = 2 * recall * precision / (recall + precision + 0.00001)

                recall_mean = np.mean(recall, axis=0)
                precision_mean = np.mean(precision)
                f1_mean = np.mean(f1, axis=0)

                valid_target = target_onehot[
                    np.sum(target_onehot, axis=1) <= 1]
                valid_predict = predict_onehot[
                    np.sum(target_onehot, axis=1) <= 1]
                for sub_predict, sub_target in zip(valid_target,
                                                   valid_predict):
                    valid_true.append(self.class_list[sub_target.argmax()])
                    valid_pred.append(self.class_list[sub_predict.argmax()])

                matrix = confusion_matrix(valid_true, valid_pred,
                                          self.class_list)

                print_log(
                    'recall:{}\nprecision:{}\nattend:{}\nTP:{}\nFN:{}\nFP:{}\nTN:{}\nrecall/mean:{}\nprecision/mean:{}\nF1/mean:{}\nconfusion_matrix:{}\n'
                    .format(recall, precision, attend, tp, fn, fp, tn,
                            recall_mean, precision_mean, f1_mean, matrix))

        return eval_res


METRICS.register_default_best_metric(ClsEvaluator, 'neck_top1', 'max')<|MERGE_RESOLUTION|>--- conflicted
+++ resolved
@@ -2,14 +2,10 @@
 from collections import OrderedDict
 
 import numpy as np
-<<<<<<< HEAD
-
-=======
 import torch
 from sklearn.metrics import confusion_matrix
 
 from easycv.utils.logger import print_log
->>>>>>> 4c88875a
 from .base_evaluator import Evaluator
 from .builder import EVALUATORS
 from .metric_registry import METRICS
