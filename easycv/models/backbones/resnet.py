# Copyright (c) Alibaba, Inc. and its affiliates.
import torch.nn as nn
import torch.utils.checkpoint as cp
from mmcv.cnn import constant_init, kaiming_init
from torch.nn.modules.batchnorm import _BatchNorm

from easycv.utils.checkpoint import load_checkpoint
from easycv.utils.logger import get_root_logger
from ..modelzoo import resnet as model_urls
from ..registry import BACKBONES
from ..utils import FReLU, build_conv_layer, build_norm_layer


class BasicBlock(nn.Module):
    expansion = 1

    def __init__(self,
                 inplanes,
                 planes,
                 stride=1,
                 dilation=1,
                 downsample=None,
                 style='pytorch',
                 with_cp=False,
                 conv_cfg=None,
                 norm_cfg=dict(type='BN'),
                 frelu=False):
        super(BasicBlock, self).__init__()

        self.norm1_name, norm1 = build_norm_layer(norm_cfg, planes, postfix=1)
        self.norm2_name, norm2 = build_norm_layer(norm_cfg, planes, postfix=2)

        self.conv1 = build_conv_layer(
            conv_cfg,
            inplanes,
            planes,
            3,
            stride=stride,
            padding=dilation,
            dilation=dilation,
            bias=False)
        self.add_module(self.norm1_name, norm1)
        self.conv2 = build_conv_layer(
            conv_cfg, planes, planes, 3, padding=1, bias=False)
        self.add_module(self.norm2_name, norm2)

        self.frelu = frelu
        if frelu:
            self.frelu_a = FReLU(planes)
            self.frelu_b = FReLU(planes)
        else:
            self.relu = nn.ReLU(inplace=True)
        self.downsample = downsample
        self.stride = stride
        self.dilation = dilation
        assert not with_cp

    @property
    def norm1(self):
        return getattr(self, self.norm1_name)

    @property
    def norm2(self):
        return getattr(self, self.norm2_name)

    def forward(self, x):
        identity = x

        out = self.conv1(x)
        out = self.norm1(out)
        if self.frelu:
            out = self.frelu_a(out)
        else:
            out = self.relu(out)

        out = self.conv2(out)
        out = self.norm2(out)

        if self.downsample is not None:
            identity = self.downsample(x)

        out += identity
        if self.frelu:
            out = self.frelu_b(out)
        else:
            out = self.relu(out)
        return out


class Bottleneck(nn.Module):
    expansion = 4

    def __init__(self,
                 inplanes,
                 planes,
                 stride=1,
                 dilation=1,
                 downsample=None,
                 style='pytorch',
                 with_cp=False,
                 conv_cfg=None,
                 norm_cfg=dict(type='BN'),
                 frelu=False):
        """Bottleneck block for ResNet.
        If style is "pytorch", the stride-two layer is the 3x3 conv layer,
        if it is "caffe", the stride-two layer is the first 1x1 conv layer.
        """
        super(Bottleneck, self).__init__()
        assert style in ['pytorch', 'caffe']

        self.inplanes = inplanes
        self.planes = planes
        self.stride = stride
        self.dilation = dilation
        self.style = style
        self.with_cp = with_cp
        self.conv_cfg = conv_cfg
        self.norm_cfg = norm_cfg

        if self.style == 'pytorch':
            self.conv1_stride = 1
            self.conv2_stride = stride
        else:
            self.conv1_stride = stride
            self.conv2_stride = 1

        self.norm1_name, norm1 = build_norm_layer(norm_cfg, planes, postfix=1)
        self.norm2_name, norm2 = build_norm_layer(norm_cfg, planes, postfix=2)
        self.norm3_name, norm3 = build_norm_layer(
            norm_cfg, planes * self.expansion, postfix=3)

        self.conv1 = build_conv_layer(
            conv_cfg,
            inplanes,
            planes,
            kernel_size=1,
            stride=self.conv1_stride,
            bias=False)
        self.add_module(self.norm1_name, norm1)
        self.conv2 = build_conv_layer(
            conv_cfg,
            planes,
            planes,
            kernel_size=3,
            stride=self.conv2_stride,
            padding=dilation,
            dilation=dilation,
            bias=False)
        self.add_module(self.norm2_name, norm2)
        self.conv3 = build_conv_layer(
            conv_cfg,
            planes,
            planes * self.expansion,
            kernel_size=1,
            bias=False)
        self.add_module(self.norm3_name, norm3)

        self.frelu = frelu
        if self.frelu:
            self.relu_a = FReLU(planes)
            self.relu_b = FReLU(planes)
            self.relu_c = FReLU(planes * self.expansion)
        else:
            self.relu = nn.ReLU(inplace=True)
        self.downsample = downsample

    @property
    def norm1(self):
        return getattr(self, self.norm1_name)

    @property
    def norm2(self):
        return getattr(self, self.norm2_name)

    @property
    def norm3(self):
        return getattr(self, self.norm3_name)

    def forward(self, x):

        def _inner_forward(x):
            identity = x

            out = self.conv1(x)
            out = self.norm1(out)
            if self.frelu:
                out = self.relu_a(out)
            else:
                out = self.relu(out)

            out = self.conv2(out)
            out = self.norm2(out)
            if self.frelu:
                out = self.relu_b(out)
            else:
                out = self.relu(out)
            out = self.conv3(out)
            out = self.norm3(out)

            if self.downsample is not None:
                identity = self.downsample(x)

            out += identity

            return out

        if self.with_cp and x.requires_grad:
            out = cp.checkpoint(_inner_forward, x)
        else:
            out = _inner_forward(x)

        if self.frelu:
            out = self.relu_c(out)
        else:
            out = self.relu(out)

        return out


def make_res_layer(
    block,
    inplanes,
    planes,
    blocks,
    stride=1,
    dilation=1,
    style='pytorch',
    avg_down=False,
    with_cp=False,
    conv_cfg=None,
    norm_cfg=dict(type='BN'),
    frelu=False,
    multi_grid=None,
    contract_dilation=False,
):
    downsample = None
    if stride != 1 or inplanes != planes * block.expansion:
        downsample = []
        conv_stride = stride
        if avg_down:
            conv_stride = 1
            downsample.append(
                nn.AvgPool2d(
                    kernel_size=stride,
                    stride=stride,
                    ceil_mode=True,
                    count_include_pad=False))
        downsample.extend([
            build_conv_layer(
                conv_cfg,
                inplanes,
                planes * block.expansion,
                kernel_size=1,
                stride=conv_stride,
                bias=False),
            build_norm_layer(norm_cfg, planes * block.expansion)[1]
        ])
        downsample = nn.Sequential(*downsample)

    if multi_grid is None:
        if dilation > 1 and contract_dilation:
            first_dilation = dilation // 2
        else:
            first_dilation = dilation
    else:
        first_dilation = multi_grid[0]
    layers = []
    layers.append(
        block(
            inplanes=inplanes,
            planes=planes,
            stride=stride,
            dilation=first_dilation,
            downsample=downsample,
            style=style,
            with_cp=with_cp,
            conv_cfg=conv_cfg,
            norm_cfg=norm_cfg,
            frelu=frelu))
    inplanes = planes * block.expansion
    for i in range(1, blocks):
        layers.append(
            block(
                inplanes=inplanes,
                planes=planes,
                stride=1,
                dilation=dilation if multi_grid is None else multi_grid[i],
                style=style,
                with_cp=with_cp,
                conv_cfg=conv_cfg,
                norm_cfg=norm_cfg,
                frelu=frelu))

    return nn.Sequential(*layers)


@BACKBONES.register_module
class ResNet(nn.Module):
    """ResNet backbone.

    Args:
        depth (int): Depth of resnet, from {18, 34, 50, 101, 152}.
        in_channels (int): Number of input image channels. Normally 3.
        num_stages (int): Resnet stages, normally 4.
        strides (Sequence[int]): Strides of the first block of each stage.
        dilations (Sequence[int]): Dilation of each stage.
        out_indices (Sequence[int]): Output from which stages.
        style (str): `pytorch` or `caffe`. If set to "pytorch", the stride-two
            layer is the 3x3 conv layer, otherwise the stride-two layer is
            the first 1x1 conv layer.
        deep_stem (bool): Replace 7x7 conv in input stem with 3 3x3 conv.
            Default: False.
        avg_down (bool): Use AvgPool instead of stride conv when
            downsampling in the bottleneck. Default: False.
        frozen_stages (int): Stages to be frozen (stop grad and set eval mode).
            -1 means not freezing any parameters.
        norm_cfg (dict): dictionary to construct and config norm layer.
        norm_eval (bool): Whether to set norm layers to eval mode, namely,
            freeze running stats (mean and var). Note: Effect on Batch Norm
            and its variants only.
        with_cp (bool): Use checkpoint or not. Using checkpoint will save some
            memory while slowing down the training speed.
        original_inplanes: start channel for first block, default=64
        stem_channels (int): Number of stem channels. Default: 64.
        zero_init_residual (bool): whether to use zero init for last norm layer
            in resblocks to let them behave as identity.
        multi_grid (Sequence[int]|None): Multi grid dilation rates of last
            stage. Default: None.
        contract_dilation (bool): Whether contract first dilation of each layer
            Default: False.

    Example:
        >>> from easycv.models import ResNet
        >>> import torch
        >>> self = ResNet(depth=18)
        >>> self.eval()
        >>> inputs = torch.rand(1, 3, 32, 32)
        >>> level_outputs = self.forward(inputs)
        >>> for level_out in level_outputs:
        ...     print(tuple(level_out.shape))
        (1, 64, 8, 8)
        (1, 128, 4, 4)
        (1, 256, 2, 2)
        (1, 512, 1, 1)
    """

    arch_settings = {
        10: (BasicBlock, (1, 1, 1, 1)),
        18: (BasicBlock, (2, 2, 2, 2)),
        34: (BasicBlock, (3, 4, 6, 3)),
        50: (Bottleneck, (3, 4, 6, 3)),
        101: (Bottleneck, (3, 4, 23, 3)),
        152: (Bottleneck, (3, 8, 36, 3))
    }

    def __init__(self,
                 depth,
                 in_channels=3,
                 num_stages=4,
                 strides=(1, 2, 2, 2),
                 dilations=(1, 1, 1, 1),
                 out_indices=(0, 1, 2, 3, 4),
                 style='pytorch',
                 deep_stem=False,
                 avg_down=False,
                 num_classes=0,
                 frozen_stages=-1,
                 conv_cfg=None,
                 norm_cfg=dict(type='BN', requires_grad=True),
                 norm_eval=False,
                 with_cp=False,
                 frelu=False,
                 original_inplanes=64,
                 stem_channels=64,
                 zero_init_residual=False,
                 multi_grid=None,
                 contract_dilation=False):
        super(ResNet, self).__init__()
        if depth not in self.arch_settings:
            raise KeyError('invalid depth {} for resnet'.format(depth))
        self.depth = depth
        self.num_stages = num_stages
        assert num_stages >= 1 and num_stages <= 4
        self.strides = strides
        self.dilations = dilations
        assert len(strides) == len(dilations) == num_stages
        self.out_indices = out_indices
        assert max(out_indices) < num_stages + 1
        self.style = style
        self.deep_stem = deep_stem
        self.avg_down = avg_down
        self.frozen_stages = frozen_stages
        self.conv_cfg = conv_cfg
        self.norm_cfg = norm_cfg
        self.with_cp = with_cp
        self.norm_eval = norm_eval
        self.zero_init_residual = zero_init_residual
        self.block, stage_blocks = self.arch_settings[depth]
        self.stage_blocks = stage_blocks[:num_stages]
        self.original_inplanes = original_inplanes
        self.stem_channels = stem_channels
        self.inplanes = stem_channels
        self.frelu = frelu
<<<<<<< HEAD
=======
        self.multi_grid = multi_grid
        self.contract_dilation = contract_dilation
        self.pretrained = model_urls.get(self.__class__.__name__ + str(depth),
                                         None)
>>>>>>> d76d5d79

        self._make_stem_layer(in_channels, stem_channels)

        self.res_layers = []
        for i, num_blocks in enumerate(self.stage_blocks):
            stride = strides[i]
            dilation = dilations[i]
            # multi grid is applied to last layer only
            stage_multi_grid = multi_grid if i == len(
                self.stage_blocks) - 1 else None
            planes = self.original_inplanes * 2**i
            res_layer = make_res_layer(
                self.block,
                self.inplanes,
                planes,
                num_blocks,
                stride=stride,
                dilation=dilation,
                style=self.style,
                avg_down=self.avg_down,
                with_cp=with_cp,
                conv_cfg=conv_cfg,
                norm_cfg=norm_cfg,
                frelu=self.frelu,
                multi_grid=stage_multi_grid,
                contract_dilation=contract_dilation,
            )
            self.inplanes = planes * self.block.expansion
            layer_name = 'layer{}'.format(i + 1)
            self.add_module(layer_name, res_layer)
            self.res_layers.append(layer_name)

        self._freeze_stages()

        self.feat_dim = self.block.expansion * self.original_inplanes * 2**(
            len(self.stage_blocks) - 1)
        self.avgpool = nn.AdaptiveAvgPool2d((1, 1))
        if num_classes > 0:
            self.fc = nn.Linear(self.feat_dim, num_classes)

    @property
    def norm1(self):
        return getattr(self, self.norm1_name)

    def _make_stem_layer(self, in_channels, stem_channels):
        if self.frelu:
            relu = FReLU(stem_channels)
        else:
            relu = nn.ReLU(inplace=True)

        if self.deep_stem:
            self.stem = nn.Sequential(
                build_conv_layer(
                    self.conv_cfg,
                    in_channels,
                    stem_channels // 2,
                    kernel_size=3,
                    stride=2,
                    padding=1,
                    bias=False),
                build_norm_layer(self.norm_cfg, stem_channels // 2)[1], relu,
                build_conv_layer(
                    self.conv_cfg,
                    stem_channels // 2,
                    stem_channels // 2,
                    kernel_size=3,
                    stride=1,
                    padding=1,
                    bias=False),
                build_norm_layer(self.norm_cfg, stem_channels // 2)[1], relu,
                build_conv_layer(
                    self.conv_cfg,
                    stem_channels // 2,
                    stem_channels,
                    kernel_size=3,
                    stride=1,
                    padding=1,
                    bias=False),
                build_norm_layer(self.norm_cfg, stem_channels)[1], relu)
        else:
            self.conv1 = build_conv_layer(
                self.conv_cfg,
                in_channels,
                stem_channels,
                kernel_size=7,
                stride=2,
                padding=3,
                bias=False)
            self.norm1_name, norm1 = build_norm_layer(
                self.norm_cfg, stem_channels, postfix=1)
            self.add_module(self.norm1_name, norm1)
            self.relu = relu

        self.maxpool = nn.MaxPool2d(kernel_size=3, stride=2, padding=1)

    def _freeze_stages(self):
        if self.frozen_stages >= 0:
            if self.deep_stem:
                self.stem.eval()
                for param in self.stem.parameters():
                    param.requires_grad = False
            else:
                self.norm1.eval()
                for m in [self.conv1, self.norm1]:
                    for param in m.parameters():
                        param.requires_grad = False

        for i in range(1, self.frozen_stages + 1):
            m = getattr(self, 'layer{}'.format(i))
            m.eval()
            for param in m.parameters():
                param.requires_grad = False

    def init_weights(self):
        for m in self.modules():
            if isinstance(m, nn.Conv2d):
                kaiming_init(m, mode='fan_in', nonlinearity='relu')
            elif isinstance(m, (_BatchNorm, nn.GroupNorm)):
                constant_init(m, 1)

        if self.zero_init_residual:
            for m in self.modules():
                if isinstance(m, Bottleneck):
                    constant_init(m.norm3, 0)
                elif isinstance(m, BasicBlock):
                    constant_init(m.norm2, 0)

    def forward(self, x):
        outs = []
        if self.deep_stem:
            x = self.stem(x)
        else:
            x = self.conv1(x)
            x = self.norm1(x)
            x = self.relu(x)  # r50: 64x128x128
        if 0 in self.out_indices:
            outs.append(x)
        x = self.maxpool(x)  # r50: 64x56x56
        for i, layer_name in enumerate(self.res_layers):
            res_layer = getattr(self, layer_name)
            x = res_layer(x)
            if i + 1 in self.out_indices:
                outs.append(x)
        # r50: 1-256x56x56; 2-512x28x28; 3-1024x14x14; 4-2048x7x7

        if hasattr(self, 'fc'):
            bs = x.size(0)
            x = self.avgpool(x).view(bs, -1)
            x = self.fc(x)
            # outs.append(x)
            outs = [x]

        return outs

    def train(self, mode=True):
        super(ResNet, self).train(mode)
        self._freeze_stages()
        if mode and self.norm_eval:
            for m in self.modules():
                # trick: eval have effect on BatchNorm only
                if isinstance(m, _BatchNorm):
                    m.eval()


@BACKBONES.register_module()
class ResNetV1c(ResNet):
    """Compared to ResNet, ResNetV1c replaces the 7x7 conv in the input stem with three 3x3 convs.
    For more details please refer to <https://arxiv.org/abs/1812.01187>.
    """

    def __init__(self, **kwargs):
        super(ResNetV1c, self).__init__(
            deep_stem=True, avg_down=False, **kwargs)


@BACKBONES.register_module()
class ResNetV1d(ResNet):
    """Compared to ResNet, ResNetV1d replaces the 7x7 conv in the input stem with three 3x3 convs.
    And in the downsampling block, a 2x2 avg_pool with stride 2 is added before conv, whose stride is changed to 1.
    """

    def __init__(self, **kwargs):
        super(ResNetV1d, self).__init__(
            deep_stem=True, avg_down=True, **kwargs)<|MERGE_RESOLUTION|>--- conflicted
+++ resolved
@@ -401,13 +401,8 @@
         self.stem_channels = stem_channels
         self.inplanes = stem_channels
         self.frelu = frelu
-<<<<<<< HEAD
-=======
         self.multi_grid = multi_grid
         self.contract_dilation = contract_dilation
-        self.pretrained = model_urls.get(self.__class__.__name__ + str(depth),
-                                         None)
->>>>>>> d76d5d79
 
         self._make_stem_layer(in_channels, stem_channels)
 
