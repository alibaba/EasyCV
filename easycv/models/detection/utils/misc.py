# Copyright (c) OpenMMLab. All rights reserved.
import math
from typing import List, Optional

import numpy as np
import torch
import torch.nn as nn
import torch.nn.functional as F
import torchvision
from packaging import version
from torch import Tensor
from torch.autograd import Function

from easycv.models.detection.utils import box_cxcywh_to_xyxy

if version.parse(torchvision.__version__) < version.parse('0.7'):
    from torchvision.ops import _new_empty_tensor
    from torchvision.ops.misc import _output_size


@torch.no_grad()
def accuracy(output, target, topk=(1, )):
    """Computes the precision@k for the specified values of k"""
    if target.numel() == 0:
        return [torch.zeros([], device=output.device)]
    maxk = max(topk)
    batch_size = target.size(0)

    _, pred = output.topk(maxk, 1, True, True)
    pred = pred.t()
    correct = pred.eq(target.view(1, -1).expand_as(pred))

    res = []
    for k in topk:
        correct_k = correct[:k].view(-1).float().sum(0)
        res.append(correct_k.mul_(100.0 / batch_size))
    return res


def interpolate(input,
                size=None,
                scale_factor=None,
                mode='nearest',
                align_corners=None):
    # type: (Tensor, Optional[List[int]], Optional[float], str, Optional[bool]) -> Tensor
    """
    Equivalent to nn.functional.interpolate, but with support for empty batch sizes.
    This will eventually be supported natively by PyTorch, and this
    class can go away.
    """
    if version.parse(torchvision.__version__) < version.parse('0.7'):
        if input.numel() > 0:
            return torch.nn.functional.interpolate(input, size, scale_factor,
                                                   mode, align_corners)

        output_shape = _output_size(2, input, size, scale_factor)
        output_shape = list(input.shape[:-2]) + list(output_shape)
        return _new_empty_tensor(input, output_shape)
    else:
        return torchvision.ops.misc.interpolate(input, size, scale_factor,
                                                mode, align_corners)


def select_single_mlvl(mlvl_tensors, batch_id, detach=True):
    """Extract a multi-scale single image tensor from a multi-scale batch
    tensor based on batch index.

    Note: The default value of detach is True, because the proposal gradient
    needs to be detached during the training of the two-stage model. E.g
    Cascade Mask R-CNN.

    Args:
        mlvl_tensors (list[Tensor]): Batch tensor for all scale levels,
           each is a 4D-tensor.
        batch_id (int): Batch index.
        detach (bool): Whether detach gradient. Default True.

    Returns:
        list[Tensor]: Multi-scale single image tensor.
    """
    assert isinstance(mlvl_tensors, (list, tuple))
    num_levels = len(mlvl_tensors)

    if detach:
        mlvl_tensor_list = [
            mlvl_tensors[i][batch_id].detach() for i in range(num_levels)
        ]
    else:
        mlvl_tensor_list = [
            mlvl_tensors[i][batch_id] for i in range(num_levels)
        ]
    return mlvl_tensor_list


def filter_scores_and_topk(scores, score_thr, topk, results=None):
    """Filter results using score threshold and topk candidates.

    Args:
        scores (Tensor): The scores, shape (num_bboxes, K).
        score_thr (float): The score filter threshold.
        topk (int): The number of topk candidates.
        results (dict or list or Tensor, Optional): The results to
           which the filtering rule is to be applied. The shape
           of each item is (num_bboxes, N).

    Returns:
        tuple: Filtered results

            - scores (Tensor): The scores after being filtered, \
                shape (num_bboxes_filtered, ).
            - labels (Tensor): The class labels, shape \
                (num_bboxes_filtered, ).
            - anchor_idxs (Tensor): The anchor indexes, shape \
                (num_bboxes_filtered, ).
            - filtered_results (dict or list or Tensor, Optional): \
                The filtered results. The shape of each item is \
                (num_bboxes_filtered, N).
    """
    valid_mask = scores > score_thr
    scores = scores[valid_mask]
    valid_idxs = torch.nonzero(valid_mask)

    num_topk = min(topk, valid_idxs.size(0))
    # torch.sort is actually faster than .topk (at least on GPUs)
    scores, idxs = scores.sort(descending=True)
    scores = scores[:num_topk]
    topk_idxs = valid_idxs[idxs[:num_topk]]
    keep_idxs, labels = topk_idxs.unbind(dim=1)

    filtered_results = None
    if results is not None:
        if isinstance(results, dict):
            filtered_results = {k: v[keep_idxs] for k, v in results.items()}
        elif isinstance(results, list):
            filtered_results = [result[keep_idxs] for result in results]
        elif isinstance(results, torch.Tensor):
            filtered_results = results[keep_idxs]
        else:
            raise NotImplementedError(f'Only supports dict or list or Tensor, '
                                      f'but get {type(results)}.')
    return scores, labels, keep_idxs, filtered_results


def output_postprocess(outputs, img_metas=None):
    detection_boxes = []
    detection_scores = []
    detection_classes = []
    img_metas_list = []

    for i in range(len(outputs)):
        if img_metas:
            img_metas_list.append(img_metas[i])
        if outputs[i] is not None:
            bboxes = outputs[i][:, 0:4] if outputs[i] is not None else None
            if img_metas:
                bboxes /= img_metas[i]['scale_factor'][0]
            detection_boxes.append(bboxes.cpu().numpy())
            detection_scores.append(
                (outputs[i][:, 4] * outputs[i][:, 5]).cpu().numpy())
            detection_classes.append(outputs[i][:, 6].cpu().numpy().astype(
                np.int32))
        else:
            detection_boxes.append(None)
            detection_scores.append(None)
            detection_classes.append(None)

    test_outputs = {
        'detection_boxes': detection_boxes,
        'detection_scores': detection_scores,
        'detection_classes': detection_classes,
        'img_metas': img_metas_list
    }

    return test_outputs


def inverse_sigmoid(x, eps=1e-3):
    x = x.clamp(min=0, max=1)
    x1 = x.clamp(min=eps)
    x2 = (1 - x).clamp(min=eps)
    return torch.log(x1 / x2)


<<<<<<< HEAD
def gen_encoder_output_proposals(memory: Tensor,
                                 memory_padding_mask: Tensor,
                                 spatial_shapes: Tensor,
                                 learnedwh=None):
    """
    Input:
        - memory: bs, \sum{hw}, d_model
        - memory_padding_mask: bs, \sum{hw}
        - spatial_shapes: nlevel, 2
        - learnedwh: 2
    Output:
        - output_memory: bs, \sum{hw}, d_model
        - output_proposals: bs, \sum{hw}, 4
    """
    N_, S_, C_ = memory.shape
    base_scale = 4.0
    proposals = []
    _cur = 0
    for lvl, (H_, W_) in enumerate(spatial_shapes):
        mask_flatten_ = memory_padding_mask[:, _cur:(_cur + H_ * W_)].view(
            N_, H_, W_, 1)
        valid_H = torch.sum(~mask_flatten_[:, :, 0, 0], 1)
        valid_W = torch.sum(~mask_flatten_[:, 0, :, 0], 1)

        # import ipdb; ipdb.set_trace()

        grid_y, grid_x = torch.meshgrid(
            torch.linspace(
                0, H_ - 1, H_, dtype=torch.float32, device=memory.device),
            torch.linspace(
                0, W_ - 1, W_, dtype=torch.float32, device=memory.device))
        grid = torch.cat(
            [grid_x.unsqueeze(-1), grid_y.unsqueeze(-1)], -1)  # H_, W_, 2

        scale = torch.cat([valid_W.unsqueeze(-1),
                           valid_H.unsqueeze(-1)], 1).view(N_, 1, 1, 2)
        grid = (grid.unsqueeze(0).expand(N_, -1, -1, -1) + 0.5) / scale

        if learnedwh is not None:
            # import ipdb; ipdb.set_trace()
            wh = torch.ones_like(grid) * learnedwh.sigmoid() * (2.0**lvl)
        else:
            wh = torch.ones_like(grid) * 0.05 * (2.0**lvl)

        # scale = torch.cat([W_[None].unsqueeze(-1), H_[None].unsqueeze(-1)], 1).view(1, 1, 1, 2).repeat(N_, 1, 1, 1)
        # grid = (grid.unsqueeze(0).expand(N_, -1, -1, -1) + 0.5) / scale
        # wh = torch.ones_like(grid) / scale
        proposal = torch.cat((grid, wh), -1).view(N_, -1, 4)
        proposals.append(proposal)
        _cur += (H_ * W_)
    # import ipdb; ipdb.set_trace()
    output_proposals = torch.cat(proposals, 1)
    output_proposals_valid = ((output_proposals > 0.01) &
                              (output_proposals < 0.99)).all(
                                  -1, keepdim=True)
    output_proposals = torch.log(output_proposals /
                                 (1 - output_proposals))  # unsigmoid
    output_proposals = output_proposals.masked_fill(
        memory_padding_mask.unsqueeze(-1), float('inf'))
    output_proposals = output_proposals.masked_fill(~output_proposals_valid,
                                                    float('inf'))

    output_memory = memory
    output_memory = output_memory.masked_fill(
        memory_padding_mask.unsqueeze(-1), float(0))
    output_memory = output_memory.masked_fill(~output_proposals_valid,
                                              float(0))

    # output_memory = output_memory.masked_fill(memory_padding_mask.unsqueeze(-1), float('inf'))
    # output_memory = output_memory.masked_fill(~output_proposals_valid, float('inf'))

    return output_memory, output_proposals


def gen_sineembed_for_position(pos_tensor):
    # n_query, bs, _ = pos_tensor.size()
    # sineembed_tensor = torch.zeros(n_query, bs, 256)
    scale = 2 * math.pi
    dim_t = torch.arange(128, dtype=torch.float32, device=pos_tensor.device)
    dim_t = 10000**(2 * (dim_t // 2) / 128)
    x_embed = pos_tensor[:, :, 0] * scale
    y_embed = pos_tensor[:, :, 1] * scale
    pos_x = x_embed[:, :, None] / dim_t
    pos_y = y_embed[:, :, None] / dim_t
    pos_x = torch.stack((pos_x[:, :, 0::2].sin(), pos_x[:, :, 1::2].cos()),
                        dim=3).flatten(2)
    pos_y = torch.stack((pos_y[:, :, 0::2].sin(), pos_y[:, :, 1::2].cos()),
                        dim=3).flatten(2)
    if pos_tensor.size(-1) == 2:
        pos = torch.cat((pos_y, pos_x), dim=2)
    elif pos_tensor.size(-1) == 4:
        w_embed = pos_tensor[:, :, 2] * scale
        pos_w = w_embed[:, :, None] / dim_t
        pos_w = torch.stack((pos_w[:, :, 0::2].sin(), pos_w[:, :, 1::2].cos()),
                            dim=3).flatten(2)

        h_embed = pos_tensor[:, :, 3] * scale
        pos_h = h_embed[:, :, None] / dim_t
        pos_h = torch.stack((pos_h[:, :, 0::2].sin(), pos_h[:, :, 1::2].cos()),
                            dim=3).flatten(2)

        pos = torch.cat((pos_y, pos_x, pos_w, pos_h), dim=2)
    else:
        raise ValueError('Unknown pos_tensor shape(-1):{}'.format(
            pos_tensor.size(-1)))
    return pos


class DetrPostProcess(nn.Module):
    """ This module converts the model's output into the format expected by the coco api"""

    def __init__(self, num_select=None) -> None:
        super().__init__()
        self.num_select = num_select

    @torch.no_grad()
    def forward(self, outputs, target_sizes, img_metas):
        """ Perform the computation
        Parameters:
            outputs: raw outputs of the model
            target_sizes: tensor of dimension [batch_size x 2] containing the size of each images of the batch
                          For evaluation, this must be the original image size (before any data augmentation)
                          For visualization, this should be the image size after data augment, but before padding
        """
        out_logits, out_bbox = outputs['pred_logits'], outputs['pred_boxes']

        assert len(out_logits) == len(target_sizes)
        assert target_sizes.shape[1] == 2

        if self.num_select is None:
            prob = F.softmax(out_logits, -1)
            scores, labels = prob[..., :-1].max(-1)
            boxes = box_cxcywh_to_xyxy(out_bbox)
        else:
            prob = out_logits.sigmoid()
            topk_values, topk_indexes = torch.topk(
                prob.view(out_logits.shape[0], -1), self.num_select, dim=1)
            scores = topk_values
            topk_boxes = topk_indexes // out_logits.shape[2]
            labels = topk_indexes % out_logits.shape[2]
            boxes = box_cxcywh_to_xyxy(out_bbox)
            boxes = torch.gather(boxes, 1,
                                 topk_boxes.unsqueeze(-1).repeat(1, 1, 4))

        # and from relative [0, 1] to absolute [0, height] coordinates
        img_h, img_w = target_sizes.unbind(1)
        scale_fct = torch.stack([img_w, img_h, img_w, img_h],
                                dim=1).to(boxes.device)
        boxes = boxes * scale_fct[:, None, :]

        results = {
            'detection_boxes': [boxes[0].cpu().numpy()],
            'detection_scores': [scores[0].cpu().numpy()],
            'detection_classes': [labels[0].cpu().numpy().astype(np.int32)],
            'img_metas': img_metas
        }

        return results
=======
class SigmoidGeometricMean(Function):
    """Forward and backward function of geometric mean of two sigmoid
    functions.

    This implementation with analytical gradient function substitutes
    the autograd function of (x.sigmoid() * y.sigmoid()).sqrt(). The
    original implementation incurs none during gradient backprapagation
    if both x and y are very small values.
    """

    @staticmethod
    def forward(ctx, x, y):
        x_sigmoid = x.sigmoid()
        y_sigmoid = y.sigmoid()
        z = (x_sigmoid * y_sigmoid).sqrt()
        ctx.save_for_backward(x_sigmoid, y_sigmoid, z)
        return z

    @staticmethod
    def backward(ctx, grad_output):
        x_sigmoid, y_sigmoid, z = ctx.saved_tensors
        grad_x = grad_output * z * (1 - x_sigmoid) / 2
        grad_y = grad_output * z * (1 - y_sigmoid) / 2
        return grad_x, grad_y


sigmoid_geometric_mean = SigmoidGeometricMean.apply
>>>>>>> 9aaa600f
<|MERGE_RESOLUTION|>--- conflicted
+++ resolved
@@ -181,7 +181,6 @@
     return torch.log(x1 / x2)
 
 
-<<<<<<< HEAD
 def gen_encoder_output_proposals(memory: Tensor,
                                  memory_padding_mask: Tensor,
                                  spatial_shapes: Tensor,
@@ -340,7 +339,8 @@
         }
 
         return results
-=======
+
+
 class SigmoidGeometricMean(Function):
     """Forward and backward function of geometric mean of two sigmoid
     functions.
@@ -367,5 +367,4 @@
         return grad_x, grad_y
 
 
-sigmoid_geometric_mean = SigmoidGeometricMean.apply
->>>>>>> 9aaa600f
+sigmoid_geometric_mean = SigmoidGeometricMean.apply