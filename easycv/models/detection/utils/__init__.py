--- conflicted
+++ resolved
@@ -6,9 +6,4 @@
 from .generator import MlvlPointGenerator
 from .matcher import HungarianMatcher
 from .misc import (accuracy, filter_scores_and_topk, fp16_clamp, interpolate,
-<<<<<<< HEAD
-                   multi_apply, output_postprocess, select_single_mlvl)
-from .transformer import MLP
-=======
-                   inverse_sigmoid, output_postprocess, select_single_mlvl)
->>>>>>> 0b472bac
+                   inverse_sigmoid, output_postprocess, select_single_mlvl)