--- conflicted
+++ resolved
@@ -179,8 +179,4 @@
         # dict(type='WandbLoggerHookV2'),
     ])
 
-<<<<<<< HEAD
-export = dict(use_jit=True)
-=======
-export = dict(use_jit=False, export_blade=False, end2end=False)
->>>>>>> 2885fbf2
+export = dict(use_jit=False, export_blade=False, end2end=False)