# Segmentation Model Zoo

## FCN

Pretrained on **Pascal VOC 2012 + Aug**.

| Algorithm  | Config                                                       | Params<br/>(backbone/total)                            | Train memory<br/>(GB)      | inference time(V100)<br/>(ms/img)                     | mIoU | Download                                                     |
| ---------- | ------------------------------------------------------------ | ------------------------ | ------------------------------------------------------------ | ------------------------------------------------------------ | ------------------------------------------------------------ | ------------------------------------------------------------ |
| fcn_r50_d8 | [fcn_r50-d8_512x512_8xb4_60e_voc12aug](https://github.com/alibaba/EasyCV/tree/master/configs/segmentation/fcn/fcn_r50-d8_512x512_8xb4_60e_voc12aug.py) | 23M/49M | 19.8 | 166ms | 69.01               | [model](http://pai-vision-data-hz.oss-cn-zhangjiakou.aliyuncs.com/EasyCV/modelzoo/segmentation/fcn_r50/epoch_60.pth) - [log](http://pai-vision-data-hz.oss-cn-zhangjiakou.aliyuncs.com/EasyCV/modelzoo/segmentation/fcn_r50/20220525_203606.log.json) |

## UperNet

Pretrained on **Pascal VOC 2012 + Aug**.
<<<<<<< HEAD
| Algorithm  | Config                                                       | Params<br/>(backbone/total)                            | Train memory<br/>(GB)       | inference time(V100)<br/>(ms/img)                      | mIoU | Download                                                     |
| ---------- | ------------------------------------------------------------ | ------------------------ | ------------------------------------------------------------ | ------------------------------------------------------------ | ------------------------------------------------------------ | ------------------------------------------------------------ |
| upernet_r50 | [upernet_r50_512x512_8xb4_60e_voc12aug](https://github.com/alibaba/EasyCV/tree/master/configs/segmentation/upernet/upernet_r50_512x512_8xb4_60e_voc12aug.py) | 23M/66M | 5.5 | 282.9ms | 76.59               | [model](http://pai-vision-data-hz.oss-cn-zhangjiakou.aliyuncs.com/EasyCV/modelzoo/segmentation/upernet_r50/epoch_60.pth) - [log](http://pai-vision-data-hz.oss-cn-zhangjiakou.aliyuncs.com/EasyCV/modelzoo/segmentation/upernet_r50/20220706_114712.log.json) |
=======

| Algorithm  | Config                                                       | Params<br/>(backbone/total)                            | inference time(V100)<br/>(ms/img)                      | mIoU | Download                                                     |
| ---------- | ------------------------------------------------------------ | ------------------------ | ------------------------------------------------------------ | ------------------------------------------------------------ | ------------------------------------------------------------ |
| upernet_r50 | [upernet_r50_512x512_8xb4_60e_voc12aug](https://github.com/alibaba/EasyCV/tree/master/configs/segmentation/upernet/upernet_r50_512x512_8xb4_60e_voc12aug.py) | 23M/66M | 282.9ms | 76.59               | [model](http://pai-vision-data-hz.oss-cn-zhangjiakou.aliyuncs.com/EasyCV/modelzoo/segmentation/upernet_r50/epoch_60.pth) - [log](http://pai-vision-data-hz.oss-cn-zhangjiakou.aliyuncs.com/EasyCV/modelzoo/segmentation/upernet_r50/20220706_114712.log.json) |
>>>>>>> 1d5edf6d

## Mask2former

### Instance Segmentation on COCO
| Algorithm  | Config                                                       | Train memory<br/>(GB)                                  | box MAP | Mask mAP | Download                                                     |
| ---------- | ------------------------------------------------------------ |----------|----------|----------|----------|
| mask2former_r50 | [mask2former_r50_8xb2_e50_instance](https://github.com/alibaba/EasyCV/tree/master/configs/segmentation/mask2former/mask2former_r50_8xb2_e50_instance.py) | 18.8 | 46.09 | 43.26 |[model](http://pai-vision-data-hz.oss-cn-zhangjiakou.aliyuncs.com/EasyCV/modelzoo/segmentation/mask2former_r50_instance/epoch_50.pth) - [log](http://pai-vision-data-hz.oss-cn-zhangjiakou.aliyuncs.com/EasyCV/modelzoo/segmentation/mask2former_r50_instance/20220620_113639.log.json) |

### Panoptic Segmentation on COCO
<<<<<<< HEAD
| Algorithm  | Config                                                       | Train memory<br/>(GB)                                  | PQ | box MAP | Mask mAP | Download                                                     |
| ---------- | ---------- | ------------------------ |---------------------------------------------------------------------------- |---------------------------------------------------------------------------- |---------------------------------------------------------------------------- |---------------------------------------------------------------------------- |
| mask2former_r50 | [mask2former_r50_8xb2_e50_panopatic](https://github.com/alibaba/EasyCV/tree/master/configs/segmentation/mask2former/mask2former_r50_8xb2_e50_panopatic.py) | 18.8 | 51.64 | 44.81 | 41.88 |[model](http://pai-vision-data-hz.oss-cn-zhangjiakou.aliyuncs.com/EasyCV/modelzoo/segmentation/mask2former_r50_panoptic/epoch_50.pth) - [log](http://pai-vision-data-hz.oss-cn-zhangjiakou.aliyuncs.com/EasyCV/modelzoo/segmentation/mask2former_r50_panoptic/20220629_170721.log.json) |
=======
| Algorithm  | Config                                                       | PQ | box MAP | Mask mAP | Download                                                     |
| ---------- | ---------- | ------------------------------------------------------------ | ------------------------ |----------|---------------------------------------------------------------------------- |
| mask2former_r50 | [mask2former_r50_8xb2_e50_panopatic](https://github.com/alibaba/EasyCV/tree/master/configs/segmentation/mask2former/mask2former_r50_8xb2_e50_panopatic.py) | 51.64 | 44.81 | 41.88 |[model](http://pai-vision-data-hz.oss-cn-zhangjiakou.aliyuncs.com/EasyCV/modelzoo/segmentation/mask2former_r50_panoptic/epoch_50.pth) - [log](http://pai-vision-data-hz.oss-cn-zhangjiakou.aliyuncs.com/EasyCV/modelzoo/segmentation/mask2former_r50_panoptic/20220629_170721.log.json) |


## SegFormer

Semantic segmentation models trained on **CoCo_stuff164k**.

| Algorithm  | Config                                                       | Params<br/>(backbone/total)                            | inference time(V100)<br/>(ms/img)                    |mIoU | Download                                                     |
| ---------- | ------------------------------------------------------------ | ------------------------ | ------------------------------------------------------------ | ------------------------------------------------------------ | ------------------------------------------------------------ |
| SegFormer_B0 | [segformer_b0_coco.py](https://github.com/alibaba/EasyCV/tree/master/configs/segmentation/segformer/segformer_b0_coco.py) | 3.3M/3.8M | 47.2ms |  35.91               | [model](http://pai-vision-data-hz.oss-cn-zhangjiakou.aliyuncs.com/EasyCV/damo/modelzoo/segmentation/segformer/segformer_b0/SegmentationEvaluator_mIoU_best.pth) - [log](http://pai-vision-data-hz.oss-cn-zhangjiakou.aliyuncs.com/EasyCV/damo/modelzoo/segmentation/segformer/segformer_b0/20220909_152337.log.json) |
| SegFormer_B1 | [segformer_b1_coco.py](https://github.com/alibaba/EasyCV/tree/master/configs/segmentation/segformer/segformer_b1_coco.py) | 13.2M/13.7M | 46.8ms |  40.53               | [model](http://pai-vision-data-hz.oss-cn-zhangjiakou.aliyuncs.com/EasyCV/damo/modelzoo/segmentation/segformer/segformer_b1/SegmentationEvaluator_mIoU_best.pth) - [log](http://pai-vision-data-hz.oss-cn-zhangjiakou.aliyuncs.com/EasyCV/damo/modelzoo/segmentation/segformer/segformer_b1/20220825_200708.log.json) |
| SegFormer_B2 | [segformer_b2_coco.py](https://github.com/alibaba/EasyCV/tree/master/configs/segmentation/segformer/segformer_b2_coco.py) | 24.2M/27.5M   | 49.1ms |  44.53               | [model](http://pai-vision-data-hz.oss-cn-zhangjiakou.aliyuncs.com/EasyCV/damo/modelzoo/segmentation/segformer/segformer_b2/SegmentationEvaluator_mIoU_best.pth) - [log](http://pai-vision-data-hz.oss-cn-zhangjiakou.aliyuncs.com/EasyCV/damo/modelzoo/segmentation/segformer/segformer_b2/20220829_163757.log.json) |
| SegFormer_B3 | [segformer_b3_coco.py](https://github.com/alibaba/EasyCV/tree/master/configs/segmentation/segformer/segformer_b3_coco.py) | 44.1M/47.4M | 52.3ms |  45.49               | [model](http://pai-vision-data-hz.oss-cn-zhangjiakou.aliyuncs.com/EasyCV/damo/modelzoo/segmentation/segformer/segformer_b3/SegmentationEvaluator_mIoU_best.pth) - [log](http://pai-vision-data-hz.oss-cn-zhangjiakou.aliyuncs.com/EasyCV/damo/modelzoo/segmentation/segformer/segformer_b3/20220830_142021.log.json) |
| SegFormer_B4 | [segformer_b4_coco.py](https://github.com/alibaba/EasyCV/tree/master/configs/segmentation/segformer/segformer_b4_coco.py) | 60.8M/64.1M   | 58.5ms |  46.27               | [model](http://pai-vision-data-hz.oss-cn-zhangjiakou.aliyuncs.com/EasyCV/damo/modelzoo/segmentation/segformer/segformer_b4/SegmentationEvaluator_mIoU_best.pth) - [log](http://pai-vision-data-hz.oss-cn-zhangjiakou.aliyuncs.com/EasyCV/damo/modelzoo/segmentation/segformer/segformer_b4/20220902_135723.log.json) |
| SegFormer_B5 | [segformer_b5_coco.py](https://github.com/alibaba/EasyCV/tree/master/configs/segmentation/segformer/segformer_b5_coco.py) | 81.4M/85.7M   | 99.2ms |  46.75               | [model](http://pai-vision-data-hz.oss-cn-zhangjiakou.aliyuncs.com/EasyCV/damo/modelzoo/segmentation/segformer/segformer_b5/SegmentationEvaluator_mIoU_best.pth) - [log](http://pai-vision-data-hz.oss-cn-zhangjiakou.aliyuncs.com/EasyCV/damo/modelzoo/segmentation/segformer/segformer_b5/20220812_144336.log.json) |
>>>>>>> 1d5edf6d
<|MERGE_RESOLUTION|>--- conflicted
+++ resolved
@@ -11,16 +11,9 @@
 ## UperNet
 
 Pretrained on **Pascal VOC 2012 + Aug**.
-<<<<<<< HEAD
 | Algorithm  | Config                                                       | Params<br/>(backbone/total)                            | Train memory<br/>(GB)       | inference time(V100)<br/>(ms/img)                      | mIoU | Download                                                     |
 | ---------- | ------------------------------------------------------------ | ------------------------ | ------------------------------------------------------------ | ------------------------------------------------------------ | ------------------------------------------------------------ | ------------------------------------------------------------ |
 | upernet_r50 | [upernet_r50_512x512_8xb4_60e_voc12aug](https://github.com/alibaba/EasyCV/tree/master/configs/segmentation/upernet/upernet_r50_512x512_8xb4_60e_voc12aug.py) | 23M/66M | 5.5 | 282.9ms | 76.59               | [model](http://pai-vision-data-hz.oss-cn-zhangjiakou.aliyuncs.com/EasyCV/modelzoo/segmentation/upernet_r50/epoch_60.pth) - [log](http://pai-vision-data-hz.oss-cn-zhangjiakou.aliyuncs.com/EasyCV/modelzoo/segmentation/upernet_r50/20220706_114712.log.json) |
-=======
-
-| Algorithm  | Config                                                       | Params<br/>(backbone/total)                            | inference time(V100)<br/>(ms/img)                      | mIoU | Download                                                     |
-| ---------- | ------------------------------------------------------------ | ------------------------ | ------------------------------------------------------------ | ------------------------------------------------------------ | ------------------------------------------------------------ |
-| upernet_r50 | [upernet_r50_512x512_8xb4_60e_voc12aug](https://github.com/alibaba/EasyCV/tree/master/configs/segmentation/upernet/upernet_r50_512x512_8xb4_60e_voc12aug.py) | 23M/66M | 282.9ms | 76.59               | [model](http://pai-vision-data-hz.oss-cn-zhangjiakou.aliyuncs.com/EasyCV/modelzoo/segmentation/upernet_r50/epoch_60.pth) - [log](http://pai-vision-data-hz.oss-cn-zhangjiakou.aliyuncs.com/EasyCV/modelzoo/segmentation/upernet_r50/20220706_114712.log.json) |
->>>>>>> 1d5edf6d
 
 ## Mask2former
 
@@ -30,14 +23,10 @@
 | mask2former_r50 | [mask2former_r50_8xb2_e50_instance](https://github.com/alibaba/EasyCV/tree/master/configs/segmentation/mask2former/mask2former_r50_8xb2_e50_instance.py) | 18.8 | 46.09 | 43.26 |[model](http://pai-vision-data-hz.oss-cn-zhangjiakou.aliyuncs.com/EasyCV/modelzoo/segmentation/mask2former_r50_instance/epoch_50.pth) - [log](http://pai-vision-data-hz.oss-cn-zhangjiakou.aliyuncs.com/EasyCV/modelzoo/segmentation/mask2former_r50_instance/20220620_113639.log.json) |
 
 ### Panoptic Segmentation on COCO
-<<<<<<< HEAD
+
 | Algorithm  | Config                                                       | Train memory<br/>(GB)                                  | PQ | box MAP | Mask mAP | Download                                                     |
-| ---------- | ---------- | ------------------------ |---------------------------------------------------------------------------- |---------------------------------------------------------------------------- |---------------------------------------------------------------------------- |---------------------------------------------------------------------------- |
+| ---------- | ---------- | ------------------------------------------------------------ | ------------------------ |----------|---------------------------------------------------------------------------- |---------------------------------------------------------------------------- |
 | mask2former_r50 | [mask2former_r50_8xb2_e50_panopatic](https://github.com/alibaba/EasyCV/tree/master/configs/segmentation/mask2former/mask2former_r50_8xb2_e50_panopatic.py) | 18.8 | 51.64 | 44.81 | 41.88 |[model](http://pai-vision-data-hz.oss-cn-zhangjiakou.aliyuncs.com/EasyCV/modelzoo/segmentation/mask2former_r50_panoptic/epoch_50.pth) - [log](http://pai-vision-data-hz.oss-cn-zhangjiakou.aliyuncs.com/EasyCV/modelzoo/segmentation/mask2former_r50_panoptic/20220629_170721.log.json) |
-=======
-| Algorithm  | Config                                                       | PQ | box MAP | Mask mAP | Download                                                     |
-| ---------- | ---------- | ------------------------------------------------------------ | ------------------------ |----------|---------------------------------------------------------------------------- |
-| mask2former_r50 | [mask2former_r50_8xb2_e50_panopatic](https://github.com/alibaba/EasyCV/tree/master/configs/segmentation/mask2former/mask2former_r50_8xb2_e50_panopatic.py) | 51.64 | 44.81 | 41.88 |[model](http://pai-vision-data-hz.oss-cn-zhangjiakou.aliyuncs.com/EasyCV/modelzoo/segmentation/mask2former_r50_panoptic/epoch_50.pth) - [log](http://pai-vision-data-hz.oss-cn-zhangjiakou.aliyuncs.com/EasyCV/modelzoo/segmentation/mask2former_r50_panoptic/20220629_170721.log.json) |
 
 
 ## SegFormer
@@ -51,5 +40,4 @@
 | SegFormer_B2 | [segformer_b2_coco.py](https://github.com/alibaba/EasyCV/tree/master/configs/segmentation/segformer/segformer_b2_coco.py) | 24.2M/27.5M   | 49.1ms |  44.53               | [model](http://pai-vision-data-hz.oss-cn-zhangjiakou.aliyuncs.com/EasyCV/damo/modelzoo/segmentation/segformer/segformer_b2/SegmentationEvaluator_mIoU_best.pth) - [log](http://pai-vision-data-hz.oss-cn-zhangjiakou.aliyuncs.com/EasyCV/damo/modelzoo/segmentation/segformer/segformer_b2/20220829_163757.log.json) |
 | SegFormer_B3 | [segformer_b3_coco.py](https://github.com/alibaba/EasyCV/tree/master/configs/segmentation/segformer/segformer_b3_coco.py) | 44.1M/47.4M | 52.3ms |  45.49               | [model](http://pai-vision-data-hz.oss-cn-zhangjiakou.aliyuncs.com/EasyCV/damo/modelzoo/segmentation/segformer/segformer_b3/SegmentationEvaluator_mIoU_best.pth) - [log](http://pai-vision-data-hz.oss-cn-zhangjiakou.aliyuncs.com/EasyCV/damo/modelzoo/segmentation/segformer/segformer_b3/20220830_142021.log.json) |
 | SegFormer_B4 | [segformer_b4_coco.py](https://github.com/alibaba/EasyCV/tree/master/configs/segmentation/segformer/segformer_b4_coco.py) | 60.8M/64.1M   | 58.5ms |  46.27               | [model](http://pai-vision-data-hz.oss-cn-zhangjiakou.aliyuncs.com/EasyCV/damo/modelzoo/segmentation/segformer/segformer_b4/SegmentationEvaluator_mIoU_best.pth) - [log](http://pai-vision-data-hz.oss-cn-zhangjiakou.aliyuncs.com/EasyCV/damo/modelzoo/segmentation/segformer/segformer_b4/20220902_135723.log.json) |
-| SegFormer_B5 | [segformer_b5_coco.py](https://github.com/alibaba/EasyCV/tree/master/configs/segmentation/segformer/segformer_b5_coco.py) | 81.4M/85.7M   | 99.2ms |  46.75               | [model](http://pai-vision-data-hz.oss-cn-zhangjiakou.aliyuncs.com/EasyCV/damo/modelzoo/segmentation/segformer/segformer_b5/SegmentationEvaluator_mIoU_best.pth) - [log](http://pai-vision-data-hz.oss-cn-zhangjiakou.aliyuncs.com/EasyCV/damo/modelzoo/segmentation/segformer/segformer_b5/20220812_144336.log.json) |
->>>>>>> 1d5edf6d
+| SegFormer_B5 | [segformer_b5_coco.py](https://github.com/alibaba/EasyCV/tree/master/configs/segmentation/segformer/segformer_b5_coco.py) | 81.4M/85.7M   | 99.2ms |  46.75               | [model](http://pai-vision-data-hz.oss-cn-zhangjiakou.aliyuncs.com/EasyCV/damo/modelzoo/segmentation/segformer/segformer_b5/SegmentationEvaluator_mIoU_best.pth) - [log](http://pai-vision-data-hz.oss-cn-zhangjiakou.aliyuncs.com/EasyCV/damo/modelzoo/segmentation/segformer/segformer_b5/20220812_144336.log.json) |