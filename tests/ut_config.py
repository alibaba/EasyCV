import os

IMG_NORM_CFG_255 = dict(
    mean=[123.675, 116.28, 103.53], std=[58.395, 57.12, 57.375], to_rgb=True)
IMG_NORM_CFG = dict(mean=[0.485, 0.456, 0.406], std=[0.229, 0.224, 0.225])

COCO_CLASSES = [
    'person', 'bicycle', 'car', 'motorcycle', 'airplane', 'bus', 'train',
    'truck', 'boat', 'traffic light', 'fire hydrant', 'stop sign',
    'parking meter', 'bench', 'bird', 'cat', 'dog', 'horse', 'sheep', 'cow',
    'elephant', 'bear', 'zebra', 'giraffe', 'backpack', 'umbrella', 'handbag',
    'tie', 'suitcase', 'frisbee', 'skis', 'snowboard', 'sports ball', 'kite',
    'baseball bat', 'baseball glove', 'skateboard', 'surfboard',
    'tennis racket', 'bottle', 'wine glass', 'cup', 'fork', 'knife', 'spoon',
    'bowl', 'banana', 'apple', 'sandwich', 'orange', 'broccoli', 'carrot',
    'hot dog', 'pizza', 'donut', 'cake', 'chair', 'couch', 'potted plant',
    'bed', 'dining table', 'toilet', 'tv', 'laptop', 'mouse', 'remote',
    'keyboard', 'cell phone', 'microwave', 'oven', 'toaster', 'sink',
    'refrigerator', 'book', 'clock', 'vase', 'scissors', 'teddy bear',
    'hair drier', 'toothbrush'
]
VOC_CLASSES = [
    'aeroplane', 'bicycle', 'bird', 'boat', 'bottle', 'bus', 'car', 'cat',
    'chair', 'cow', 'diningtable', 'dog', 'horse', 'motorbike', 'person',
    'pottedplant', 'sheep', 'sofa', 'train', 'tvmonitor'
]

BASE_OSS_PATH = 'oss://pai-vision-data-hz/unittest/'
BASE_LOCAL_PATH = os.path.expanduser('~/easycv_nfs/')

TMP_DIR_OSS = os.path.join(BASE_OSS_PATH, 'tmp')
TMP_DIR_LOCAL = os.path.join(BASE_LOCAL_PATH, 'tmp')

CLS_DATA_NPY_LOCAL = os.path.join(BASE_LOCAL_PATH, 'data/classification/npy/')
SMALL_IMAGENET_RAW_LOCAL = os.path.join(
    BASE_LOCAL_PATH, 'data/classification/small_imagenet_raw')
CIFAR10_LOCAL = os.path.join(BASE_LOCAL_PATH, 'data/classification/cifar10')
CIFAR100_LOCAL = os.path.join(BASE_LOCAL_PATH, 'data/classification/cifar100')
SMALL_IMAGENET_TFRECORD_LOCAL = os.path.join(
    BASE_LOCAL_PATH, 'data/classification/small_imagenet_tfrecord/')
IMAGENET_LABEL_TXT = os.path.join(
    BASE_LOCAL_PATH, 'data/classification/imagenet/imagenet_label.txt')
CLS_DATA_NPY_OSS = os.path.join(BASE_OSS_PATH, 'data/classification/npy/')
SMALL_IMAGENET_TFRECORD_OSS = os.path.join(
    BASE_OSS_PATH, 'data/classification/small_imagenet_tfrecord/')

IO_DATA_TXTX_OSS = os.path.join(BASE_OSS_PATH, 'data/io_test_dir/txts/')

<<<<<<< HEAD
# DET_DATA_SMALL_COCO_LOCAL = os.path.join(BASE_LOCAL_PATH,
#                                          'data/detection/small_coco')
DET_DATA_SMALL_COCO_LOCAL = '/apsarapangu/disk5/zxy/data/coco/'
=======
DET_DATA_SMALL_COCO_LOCAL = os.path.join(BASE_LOCAL_PATH,
                                         'data/detection/small_coco')
>>>>>>> 7fd31512

PRETRAINED_MODEL_YOLOXS_EXPORT = '/apsarapangu/disk5/zxy/UT_data/yoloxs_epoch_300.pth'
PRETRAINED_MODEL_YOLOXS_EXPORT_JIT = '/apsarapangu/disk5/zxy/UT_data/yoloxs_epoch_300_export.jit'
PRETRAINED_MODEL_YOLOXS_EXPORT_BLADE = '/apsarapangu/disk5/zxy/UT_data/yoloxs_epoch_300_export.blade'

CONFIG_PATH = 'configs/detection/yolox/yolox_s_8xb16_300e_coco.py'

DET_DATA_RAW_LOCAL = os.path.join(BASE_LOCAL_PATH, 'data/detection/raw_data')
DET_DATA_SMALL_VOC_LOCAL = os.path.join(BASE_LOCAL_PATH,
                                        'data/detection/small_voc')
DET_DATA_MANIFEST_OSS = os.path.join(BASE_OSS_PATH,
                                     'data/detection/small_coco_itag')

POSE_DATA_SMALL_COCO_LOCAL = os.path.join(BASE_LOCAL_PATH,
                                          'data/pose/small_coco')

SSL_SMALL_IMAGENET_FEATURE = os.path.join(
    BASE_LOCAL_PATH, 'data/selfsup/small_imagenet_feature')
SSL_SMALL_IMAGENET_RAW = os.path.join(BASE_LOCAL_PATH,
                                      'data/selfsup/small_imagenet')
TEST_IMAGES_DIR = os.path.join(BASE_LOCAL_PATH, 'data/test_images')

COMPRESSION_TEST_DATA = os.path.join(BASE_LOCAL_PATH,
                                     'data/compression/test_data')

PRETRAINED_MODEL_MOCO = os.path.join(
    BASE_LOCAL_PATH, 'pretrained_models/selfsup/moco/moco_epoch_200.pth')
PRETRAINED_MODEL_RESNET50 = os.path.join(
    BASE_LOCAL_PATH, 'pretrained_models/classification/resnet/resnet50.pth')
PRETRAINED_MODEL_RESNET50_WITHOUTHEAD = os.path.join(
    BASE_LOCAL_PATH,
    'pretrained_models/classification/resnet/resnet50_withhead.pth')
PRETRAINED_MODEL_FACEID = os.path.join(BASE_LOCAL_PATH,
                                       'pretrained_models/faceid')

<<<<<<< HEAD
<<<<<<< HEAD
# PRETRAINED_MODEL_YOLOXS_EXPORT = os.path.join(
#     BASE_LOCAL_PATH,
#     'pretrained_models/detection/yolox_s/yolox_s_epoch_300_export.pt')
# PRETRAINED_MODEL_YOLOXS_EXPORT_JIT = os.path.join(
#     BASE_LOCAL_PATH,
#     'pretrained_models/detection/yolox_s/yolox_s_epoch_300_export.jit')
# PRETRAINED_MODEL_YOLOXS_EXPORT_BLADE = os.path.join(
#     BASE_LOCAL_PATH,
#     'pretrained_models/detection/yolox_s/yolox_s_epoch_300_export.blade')
=======
=======
>>>>>>> 7fd31512
PRETRAINED_MODEL_YOLOXS_EXPORT = os.path.join(
    BASE_LOCAL_PATH, 'pretrained_models/detection/yolox_s/epoch_300.pth')
PRETRAINED_MODEL_YOLOXS_EXPORT_JIT = os.path.join(
    BASE_LOCAL_PATH,
    'pretrained_models/detection/yolox_s/epoch_300_export.jit')
PRETRAINED_MODEL_YOLOXS_EXPORT_BLADE = os.path.join(
    BASE_LOCAL_PATH,
    'pretrained_models/detection/yolox_s/epoch_300_export.blade')
<<<<<<< HEAD
>>>>>>> modify the code with unified format
=======
>>>>>>> 7fd31512

PRETRAINED_MODEL_POSE_HRNET_EXPORT = os.path.join(
    BASE_LOCAL_PATH,
    'pretrained_models/pose/hrnet/pose_hrnet_epoch_210_export.pt')
PRETRAINED_MODEL_YOLOX_COMPRESSION = os.path.join(
    BASE_LOCAL_PATH, 'pretrained_models/compression/yolox_compression.pth')
PRETRAINED_MODEL_MAE = os.path.join(
    BASE_LOCAL_PATH, 'pretrained_models/classification/vit/mae_vit_b_1600.pth')<|MERGE_RESOLUTION|>--- conflicted
+++ resolved
@@ -46,14 +46,8 @@
 
 IO_DATA_TXTX_OSS = os.path.join(BASE_OSS_PATH, 'data/io_test_dir/txts/')
 
-<<<<<<< HEAD
-# DET_DATA_SMALL_COCO_LOCAL = os.path.join(BASE_LOCAL_PATH,
-#                                          'data/detection/small_coco')
-DET_DATA_SMALL_COCO_LOCAL = '/apsarapangu/disk5/zxy/data/coco/'
-=======
 DET_DATA_SMALL_COCO_LOCAL = os.path.join(BASE_LOCAL_PATH,
                                          'data/detection/small_coco')
->>>>>>> 7fd31512
 
 PRETRAINED_MODEL_YOLOXS_EXPORT = '/apsarapangu/disk5/zxy/UT_data/yoloxs_epoch_300.pth'
 PRETRAINED_MODEL_YOLOXS_EXPORT_JIT = '/apsarapangu/disk5/zxy/UT_data/yoloxs_epoch_300_export.jit'
@@ -89,20 +83,6 @@
 PRETRAINED_MODEL_FACEID = os.path.join(BASE_LOCAL_PATH,
                                        'pretrained_models/faceid')
 
-<<<<<<< HEAD
-<<<<<<< HEAD
-# PRETRAINED_MODEL_YOLOXS_EXPORT = os.path.join(
-#     BASE_LOCAL_PATH,
-#     'pretrained_models/detection/yolox_s/yolox_s_epoch_300_export.pt')
-# PRETRAINED_MODEL_YOLOXS_EXPORT_JIT = os.path.join(
-#     BASE_LOCAL_PATH,
-#     'pretrained_models/detection/yolox_s/yolox_s_epoch_300_export.jit')
-# PRETRAINED_MODEL_YOLOXS_EXPORT_BLADE = os.path.join(
-#     BASE_LOCAL_PATH,
-#     'pretrained_models/detection/yolox_s/yolox_s_epoch_300_export.blade')
-=======
-=======
->>>>>>> 7fd31512
 PRETRAINED_MODEL_YOLOXS_EXPORT = os.path.join(
     BASE_LOCAL_PATH, 'pretrained_models/detection/yolox_s/epoch_300.pth')
 PRETRAINED_MODEL_YOLOXS_EXPORT_JIT = os.path.join(
@@ -111,10 +91,6 @@
 PRETRAINED_MODEL_YOLOXS_EXPORT_BLADE = os.path.join(
     BASE_LOCAL_PATH,
     'pretrained_models/detection/yolox_s/epoch_300_export.blade')
-<<<<<<< HEAD
->>>>>>> modify the code with unified format
-=======
->>>>>>> 7fd31512
 
 PRETRAINED_MODEL_POSE_HRNET_EXPORT = os.path.join(
     BASE_LOCAL_PATH,
