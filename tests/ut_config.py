import os

IMG_NORM_CFG_255 = dict(
    mean=[123.675, 116.28, 103.53], std=[58.395, 57.12, 57.375], to_rgb=True)
IMG_NORM_CFG = dict(mean=[0.485, 0.456, 0.406], std=[0.229, 0.224, 0.225])

COCO_CLASSES = [
    'person', 'bicycle', 'car', 'motorcycle', 'airplane', 'bus', 'train',
    'truck', 'boat', 'traffic light', 'fire hydrant', 'stop sign',
    'parking meter', 'bench', 'bird', 'cat', 'dog', 'horse', 'sheep', 'cow',
    'elephant', 'bear', 'zebra', 'giraffe', 'backpack', 'umbrella', 'handbag',
    'tie', 'suitcase', 'frisbee', 'skis', 'snowboard', 'sports ball', 'kite',
    'baseball bat', 'baseball glove', 'skateboard', 'surfboard',
    'tennis racket', 'bottle', 'wine glass', 'cup', 'fork', 'knife', 'spoon',
    'bowl', 'banana', 'apple', 'sandwich', 'orange', 'broccoli', 'carrot',
    'hot dog', 'pizza', 'donut', 'cake', 'chair', 'couch', 'potted plant',
    'bed', 'dining table', 'toilet', 'tv', 'laptop', 'mouse', 'remote',
    'keyboard', 'cell phone', 'microwave', 'oven', 'toaster', 'sink',
    'refrigerator', 'book', 'clock', 'vase', 'scissors', 'teddy bear',
    'hair drier', 'toothbrush'
]
VOC_CLASSES = [
    'aeroplane', 'bicycle', 'bird', 'boat', 'bottle', 'bus', 'car', 'cat',
    'chair', 'cow', 'diningtable', 'dog', 'horse', 'motorbike', 'person',
    'pottedplant', 'sheep', 'sofa', 'train', 'tvmonitor'
]

BASE_OSS_PATH = 'oss://pai-vision-data-hz/unittest/'
BASE_LOCAL_PATH = os.path.expanduser('~/easycv_nfs/')

TMP_DIR_OSS = os.path.join(BASE_OSS_PATH, 'tmp')
TMP_DIR_LOCAL = os.path.join(BASE_LOCAL_PATH, 'tmp')

CLS_DATA_NPY_LOCAL = os.path.join(BASE_LOCAL_PATH, 'data/classification/npy/')
SMALL_IMAGENET_RAW_LOCAL = os.path.join(
    BASE_LOCAL_PATH, 'data/classification/small_imagenet_raw')
CIFAR10_LOCAL = os.path.join(BASE_LOCAL_PATH, 'data/classification/cifar10')
CIFAR100_LOCAL = os.path.join(BASE_LOCAL_PATH, 'data/classification/cifar100')
SMALL_IMAGENET_TFRECORD_LOCAL = os.path.join(
    BASE_LOCAL_PATH, 'data/classification/small_imagenet_tfrecord/')
IMAGENET_LABEL_TXT = os.path.join(
    BASE_LOCAL_PATH, 'data/classification/imagenet/imagenet_label.txt')
CLS_DATA_NPY_OSS = os.path.join(BASE_OSS_PATH, 'data/classification/npy/')
SMALL_IMAGENET_TFRECORD_OSS = os.path.join(
    BASE_OSS_PATH, 'data/classification/small_imagenet_tfrecord/')

IO_DATA_TXTX_OSS = os.path.join(BASE_OSS_PATH, 'data/io_test_dir/txts/')
IO_DATA_MULTI_DIRS_OSS = os.path.join(BASE_OSS_PATH,
                                      'data/io_test_dir/multi_dirs/')
DET_DATA_SMALL_COCO_LOCAL = os.path.join(BASE_LOCAL_PATH,
                                         'data/detection/small_coco')

CONFIG_PATH = 'configs/detection/yolox/yolox_s_8xb16_300e_coco.py'

DET_DATA_RAW_LOCAL = os.path.join(BASE_LOCAL_PATH, 'data/detection/raw_data')
DET_DATA_SMALL_VOC_LOCAL = os.path.join(BASE_LOCAL_PATH,
                                        'data/detection/small_voc')
DET_DATA_MANIFEST_OSS = os.path.join(BASE_OSS_PATH,
                                     'data/detection/small_coco_itag')

POSE_DATA_SMALL_COCO_LOCAL = os.path.join(BASE_LOCAL_PATH,
                                          'data/pose/small_coco')

SSL_SMALL_IMAGENET_FEATURE = os.path.join(
    BASE_LOCAL_PATH, 'data/selfsup/small_imagenet_feature')
SSL_SMALL_IMAGENET_RAW = os.path.join(BASE_LOCAL_PATH,
                                      'data/selfsup/small_imagenet')
TEST_IMAGES_DIR = os.path.join(BASE_LOCAL_PATH, 'data/test_images')

COMPRESSION_TEST_DATA = os.path.join(BASE_LOCAL_PATH,
                                     'data/compression/test_data')

SEG_DATA_SMALL_RAW_LOCAL = os.path.join(BASE_LOCAL_PATH,
                                        'data/segmentation/small_voc_200')

PRETRAINED_MODEL_MOCO = os.path.join(
    BASE_LOCAL_PATH, 'pretrained_models/selfsup/moco/moco_epoch_200.pth')
PRETRAINED_MODEL_RESNET50 = os.path.join(
    BASE_LOCAL_PATH, 'pretrained_models/classification/resnet/resnet50.pth')
PRETRAINED_MODEL_RESNET50_WITHOUTHEAD = os.path.join(
    BASE_LOCAL_PATH,
    'pretrained_models/classification/resnet/resnet50_withhead.pth')
PRETRAINED_MODEL_FACEID = os.path.join(BASE_LOCAL_PATH,
                                       'pretrained_models/faceid')
PRETRAINED_MODEL_YOLOXS_EXPORT = os.path.join(
    BASE_LOCAL_PATH, 'pretrained_models/detection/infer_yolox/epoch_300.pt')
PRETRAINED_MODEL_YOLOXS_EXPORT_OLD = os.path.join(
    BASE_LOCAL_PATH, 'pretrained_models/detection/infer_yolox/old.pt')
PRETRAINED_MODEL_YOLOXS_NOPRE_NOTRT_JIT = os.path.join(
    BASE_LOCAL_PATH,
    'pretrained_models/detection/infer_yolox/epoch_300_nopre_notrt.pt.jit')
PRETRAINED_MODEL_YOLOXS_PRE_NOTRT_JIT = os.path.join(
    BASE_LOCAL_PATH,
    'pretrained_models/detection/infer_yolox/epoch_300_pre_notrt.pt.jit')
PRETRAINED_MODEL_YOLOXS_NOPRE_TRT_JIT = os.path.join(
    BASE_LOCAL_PATH,
    'pretrained_models/detection/infer_yolox/epoch_300_nopre_trt.pt.jit')
PRETRAINED_MODEL_YOLOXS_PRE_TRT_JIT = os.path.join(
    BASE_LOCAL_PATH,
    'pretrained_models/detection/infer_yolox/epoch_300_pre_trt.pt.jit')
PRETRAINED_MODEL_YOLOXS_NOPRE_NOTRT_BLADE = os.path.join(
    BASE_LOCAL_PATH,
    'pretrained_models/detection/infer_yolox/epoch_300_nopre_notrt.pt.blade')
PRETRAINED_MODEL_YOLOXS_PRE_NOTRT_BLADE = os.path.join(
    BASE_LOCAL_PATH,
    'pretrained_models/detection/infer_yolox/epoch_300_pre_notrt.pt.blade')
PRETRAINED_MODEL_YOLOXS_NOPRE_TRT_BLADE = os.path.join(
    BASE_LOCAL_PATH,
    'pretrained_models/detection/infer_yolox/epoch_300_nopre_trt.pt.blade')
PRETRAINED_MODEL_YOLOXS_PRE_TRT_BLADE = os.path.join(
    BASE_LOCAL_PATH,
    'pretrained_models/detection/infer_yolox/epoch_300_pre_trt.pt.blade')
PRETRAINED_MODEL_YOLOXS = os.path.join(
    BASE_LOCAL_PATH, 'pretrained_models/detection/infer_yolox/epoch_300.pth')

PRETRAINED_MODEL_POSE_HRNET_EXPORT = os.path.join(
    BASE_LOCAL_PATH,
    'pretrained_models/pose/hrnet/pose_hrnet_epoch_210_export.pt')
PRETRAINED_MODEL_YOLOX_COMPRESSION = os.path.join(
    BASE_LOCAL_PATH, 'pretrained_models/compression/yolox_compression.pth')
PRETRAINED_MODEL_MAE = os.path.join(
    BASE_LOCAL_PATH, 'pretrained_models/classification/vit/mae_vit_b_1600.pth')
<<<<<<< HEAD
PRETRAINED_MODEL_MASK2FORMER = os.path.join(
    BASE_LOCAL_PATH,
    'pretrained_models/segmentation/mask2former/mask2former_r50_instance.pth')
PRETRAINED_MODEL_OCRDET = os.path.join(
    BASE_LOCAL_PATH, 'pretrained_models/ocr/det/student_export.pth')
PRETRAINED_MODEL_OCRREC = os.path.join(
    BASE_LOCAL_PATH,
    'pretrained_models/ocr/rec/best_accuracy_student_export.pth')
PRETRAINED_MODEL_OCRCLS = os.path.join(
    BASE_LOCAL_PATH, 'pretrained_models/ocr/cls/best_accuracy_export.pth')

=======
PRETRAINED_MODEL_MASK2FORMER_DIR = os.path.join(
    BASE_LOCAL_PATH, 'pretrained_models/segmentation/mask2former/')
PRETRAINED_MODEL_MASK2FORMER = os.path.join(PRETRAINED_MODEL_MASK2FORMER_DIR,
                                            'mask2former_r50_instance.pth')
>>>>>>> 5dfe7b28
PRETRAINED_MODEL_SEGFORMER = os.path.join(
    BASE_LOCAL_PATH,
    'pretrained_models/segmentation/segformer/segformer_b0/SegmentationEvaluator_mIoU_best.pth'
)
MODEL_CONFIG_SEGFORMER = (
    './configs/segmentation/segformer/segformer_b0_coco.py')
SMALL_COCO_WHOLE_BODY_HAND_ROOT = 'data/test/pose/hand/small_whole_body_hand_coco'<|MERGE_RESOLUTION|>--- conflicted
+++ resolved
@@ -120,7 +120,8 @@
     BASE_LOCAL_PATH, 'pretrained_models/compression/yolox_compression.pth')
 PRETRAINED_MODEL_MAE = os.path.join(
     BASE_LOCAL_PATH, 'pretrained_models/classification/vit/mae_vit_b_1600.pth')
-<<<<<<< HEAD
+PRETRAINED_MODEL_MASK2FORMER_DIR = os.path.join(
+    BASE_LOCAL_PATH, 'pretrained_models/segmentation/mask2former/')
 PRETRAINED_MODEL_MASK2FORMER = os.path.join(
     BASE_LOCAL_PATH,
     'pretrained_models/segmentation/mask2former/mask2former_r50_instance.pth')
@@ -131,13 +132,6 @@
     'pretrained_models/ocr/rec/best_accuracy_student_export.pth')
 PRETRAINED_MODEL_OCRCLS = os.path.join(
     BASE_LOCAL_PATH, 'pretrained_models/ocr/cls/best_accuracy_export.pth')
-
-=======
-PRETRAINED_MODEL_MASK2FORMER_DIR = os.path.join(
-    BASE_LOCAL_PATH, 'pretrained_models/segmentation/mask2former/')
-PRETRAINED_MODEL_MASK2FORMER = os.path.join(PRETRAINED_MODEL_MASK2FORMER_DIR,
-                                            'mask2former_r50_instance.pth')
->>>>>>> 5dfe7b28
 PRETRAINED_MODEL_SEGFORMER = os.path.join(
     BASE_LOCAL_PATH,
     'pretrained_models/segmentation/segformer/segformer_b0/SegmentationEvaluator_mIoU_best.pth'
