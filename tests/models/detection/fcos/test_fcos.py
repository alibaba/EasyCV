# Copyright (c) Alibaba, Inc. and its affiliates.
import tempfile
import unittest

import numpy as np
from numpy.testing import assert_array_almost_equal

from easycv.predictors.detector import DetectionPredictor

# from easycv.thirdparty.mot.bytetrack.byte_tracker import BYTETracker


class FCOSTest(unittest.TestCase):

    def setUp(self):
        print(('Testing %s.%s' % (type(self).__name__, self._testMethodName)))

    def test_fcos(self):
        model_path = 'https://pai-vision-data-hz.oss-cn-zhangjiakou.aliyuncs.com/EasyCV/modelzoo/detection/fcos/fcos_epoch_12.pth'
        config_path = 'configs/detection/fcos/fcos_r50_torch_1x_coco.py'
        img = 'https://pai-vision-data-hz.oss-cn-zhangjiakou.aliyuncs.com/data/demo/demo.jpg'
        model = DetectionPredictor(model_path, config_path)
        output = model(img)[0]
        with tempfile.NamedTemporaryFile(suffix='.jpg') as tmp_file:
            tmp_save_path = tmp_file.name
            model.visualize(img, output, out_file=tmp_save_path)

        self.assertIn('detection_boxes', output)
        self.assertIn('detection_scores', output)
        self.assertIn('detection_classes', output)
        self.assertIn('img_metas', output)
        self.assertEqual(len(output['detection_boxes']), 7)
        self.assertEqual(len(output['detection_scores']), 7)
        self.assertEqual(len(output['detection_classes']), 7)

        assert_array_almost_equal(
            output['detection_classes'].tolist(),
            np.array([2, 2, 2, 2, 2, 2, 2], dtype=np.int32).tolist())

        assert_array_almost_equal(
            output['detection_scores'],
            np.array([
                0.7142099, 0.61647004, 0.5857586, 0.5839255, 0.5378273,
                0.5127002, 0.5077106
            ],
                     dtype=np.float32),
            decimal=2)

        assert_array_almost_equal(
            output['detection_boxes'],
            np.array([[294.96497, 116.47906, 378.7294, 149.90738],
                      [480.34415, 110.31671, 523.0271, 130.33409],
                      [398.22247, 110.64816, 433.01566, 133.1527],
                      [608.2505, 111.9937, 636.7885, 137.0966],
                      [591.46234, 109.84667, 619.6144, 126.97513],
                      [431.47202, 104.88086, 482.88544, 131.95964],
                      [189.96198, 108.948654, 297.10025, 154.80592]]),
            decimal=1)

<<<<<<< HEAD
        # tracker = BYTETracker(
        #     det_high_thresh=0.2,
        #     det_low_thresh=0.05,
        #     match_thresh=1.0,
        #     match_thresh_second=1.0,
        #     match_thresh_init=1.0,
        #     track_buffer=2,
        #     frame_rate=25)
        # track_result = tracker.update(output['detection_boxes'],
        #                               output['detection_scores'],
        #                               output['detection_classes'])

        # assert_array_almost_equal(
        #     track_result['track_bboxes'],
        #     np.array([[
        #         1.00000000e+00, 2.94000000e+02, 1.16000000e+02, 3.78000000e+02,
        #         1.49000000e+02, 7.14209914e-01
        #     ],
        #               [
        #                   2.00000000e+00, 4.80000000e+02, 1.10000000e+02,
        #                   5.23000000e+02, 1.30000000e+02, 6.16470039e-01
        #               ],
        #               [
        #                   3.00000000e+00, 3.98000000e+02, 1.10000000e+02,
        #                   4.33000000e+02, 1.33000000e+02, 5.85758626e-01
        #               ],
        #               [
        #                   4.00000000e+00, 6.08000000e+02, 1.11000000e+02,
        #                   6.36000000e+02, 1.37000000e+02, 5.83925486e-01
        #               ],
        #               [
        #                   5.00000000e+00, 5.91000000e+02, 1.09000000e+02,
        #                   6.19000000e+02, 1.26000000e+02, 5.37827313e-01
        #               ],
        #               [
        #                   6.00000000e+00, 4.31000000e+02, 1.04000000e+02,
        #                   4.82000000e+02, 1.31000000e+02, 5.12700200e-01
        #               ],
        #               [
        #                   7.00000000e+00, 1.89000000e+02, 1.08000000e+02,
        #                   2.97000000e+02, 1.54000000e+02, 5.07710576e-01
        #               ]]),
        #     decimal=1)
=======
    @unittest.skip('skip bytetrack unittest')
    def test_bytetrack(self):
        from easycv.thirdparty.mot.bytetrack.byte_tracker import BYTETracker
        model_path = 'https://pai-vision-data-hz.oss-cn-zhangjiakou.aliyuncs.com/EasyCV/modelzoo/detection/fcos/fcos_epoch_12.pth'
        config_path = 'configs/detection/fcos/fcos_r50_torch_1x_coco.py'
        img = 'https://pai-vision-data-hz.oss-cn-zhangjiakou.aliyuncs.com/data/demo/demo.jpg'
        model = DetectionPredictor(model_path, config_path)
        output = model(img)[0]
        tracker = BYTETracker(
            det_high_thresh=0.2,
            det_low_thresh=0.05,
            match_thresh=1.0,
            match_thresh_second=1.0,
            match_thresh_init=1.0,
            track_buffer=2,
            frame_rate=25)
        track_result = tracker.update(output['detection_boxes'],
                                      output['detection_scores'],
                                      output['detection_classes'])

        assert_array_almost_equal(
            track_result['track_bboxes'],
            np.array([[
                1.00000000e+00, 2.94000000e+02, 1.16000000e+02, 3.78000000e+02,
                1.49000000e+02, 7.14209914e-01
            ],
                      [
                          2.00000000e+00, 4.80000000e+02, 1.10000000e+02,
                          5.23000000e+02, 1.30000000e+02, 6.16470039e-01
                      ],
                      [
                          3.00000000e+00, 3.98000000e+02, 1.10000000e+02,
                          4.33000000e+02, 1.33000000e+02, 5.85758626e-01
                      ],
                      [
                          4.00000000e+00, 6.08000000e+02, 1.11000000e+02,
                          6.36000000e+02, 1.37000000e+02, 5.83925486e-01
                      ],
                      [
                          5.00000000e+00, 5.91000000e+02, 1.09000000e+02,
                          6.19000000e+02, 1.26000000e+02, 5.37827313e-01
                      ],
                      [
                          6.00000000e+00, 4.31000000e+02, 1.04000000e+02,
                          4.82000000e+02, 1.31000000e+02, 5.12700200e-01
                      ],
                      [
                          7.00000000e+00, 1.89000000e+02, 1.08000000e+02,
                          2.97000000e+02, 1.54000000e+02, 5.07710576e-01
                      ]]),
            decimal=1)
>>>>>>> 74cde39e


if __name__ == '__main__':
    unittest.main()<|MERGE_RESOLUTION|>--- conflicted
+++ resolved
@@ -6,8 +6,6 @@
 from numpy.testing import assert_array_almost_equal
 
 from easycv.predictors.detector import DetectionPredictor
-
-# from easycv.thirdparty.mot.bytetrack.byte_tracker import BYTETracker
 
 
 class FCOSTest(unittest.TestCase):
@@ -57,51 +55,6 @@
                       [189.96198, 108.948654, 297.10025, 154.80592]]),
             decimal=1)
 
-<<<<<<< HEAD
-        # tracker = BYTETracker(
-        #     det_high_thresh=0.2,
-        #     det_low_thresh=0.05,
-        #     match_thresh=1.0,
-        #     match_thresh_second=1.0,
-        #     match_thresh_init=1.0,
-        #     track_buffer=2,
-        #     frame_rate=25)
-        # track_result = tracker.update(output['detection_boxes'],
-        #                               output['detection_scores'],
-        #                               output['detection_classes'])
-
-        # assert_array_almost_equal(
-        #     track_result['track_bboxes'],
-        #     np.array([[
-        #         1.00000000e+00, 2.94000000e+02, 1.16000000e+02, 3.78000000e+02,
-        #         1.49000000e+02, 7.14209914e-01
-        #     ],
-        #               [
-        #                   2.00000000e+00, 4.80000000e+02, 1.10000000e+02,
-        #                   5.23000000e+02, 1.30000000e+02, 6.16470039e-01
-        #               ],
-        #               [
-        #                   3.00000000e+00, 3.98000000e+02, 1.10000000e+02,
-        #                   4.33000000e+02, 1.33000000e+02, 5.85758626e-01
-        #               ],
-        #               [
-        #                   4.00000000e+00, 6.08000000e+02, 1.11000000e+02,
-        #                   6.36000000e+02, 1.37000000e+02, 5.83925486e-01
-        #               ],
-        #               [
-        #                   5.00000000e+00, 5.91000000e+02, 1.09000000e+02,
-        #                   6.19000000e+02, 1.26000000e+02, 5.37827313e-01
-        #               ],
-        #               [
-        #                   6.00000000e+00, 4.31000000e+02, 1.04000000e+02,
-        #                   4.82000000e+02, 1.31000000e+02, 5.12700200e-01
-        #               ],
-        #               [
-        #                   7.00000000e+00, 1.89000000e+02, 1.08000000e+02,
-        #                   2.97000000e+02, 1.54000000e+02, 5.07710576e-01
-        #               ]]),
-        #     decimal=1)
-=======
     @unittest.skip('skip bytetrack unittest')
     def test_bytetrack(self):
         from easycv.thirdparty.mot.bytetrack.byte_tracker import BYTETracker
@@ -153,7 +106,6 @@
                           2.97000000e+02, 1.54000000e+02, 5.07710576e-01
                       ]]),
             decimal=1)
->>>>>>> 74cde39e
 
 
 if __name__ == '__main__':
