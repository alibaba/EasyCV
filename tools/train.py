--- conflicted
+++ resolved
@@ -29,11 +29,7 @@
 from easycv.utils.collect_env import collect_env
 from easycv.utils.flops_counter import get_model_info
 from easycv.utils.logger import get_root_logger
-<<<<<<< HEAD
-from easycv.utils.config_tools import pre_check_config
-=======
 from easycv.utils.mmlab_utils import dynamic_adapt_for_mmlab
->>>>>>> b5fb2b70
 from easycv.utils.config_tools import traverse_replace
 from easycv.utils.config_tools import (CONFIG_TEMPLATE_ZOO,
                                        mmcv_config_fromfile, rebuild_config)
@@ -156,12 +152,8 @@
     if args.load_from is not None:
         cfg.load_from = args.load_from
 
-<<<<<<< HEAD
-    pre_check_config(cfg)
-=======
     # dynamic adapt mmdet models
     dynamic_adapt_for_mmlab(cfg)
->>>>>>> b5fb2b70
 
     cfg.gpus = args.gpus
 
